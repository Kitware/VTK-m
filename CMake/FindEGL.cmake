<<<<<<< HEAD
##============================================================================
##  Copyright (c) Kitware, Inc.
##  All rights reserved.
##  See LICENSE.txt for details.
=======
##=============================================================================
##
##  Copyright (c) Kitware, Inc.
##  All rights reserved.
##  See LICENSE.txt for details.
##
>>>>>>> 6725e7ce
##  This software is distributed WITHOUT ANY WARRANTY; without even
##  the implied warranty of MERCHANTABILITY or FITNESS FOR A PARTICULAR
##  PURPOSE.  See the above copyright notice for more information.
##
<<<<<<< HEAD
##  Copyright 2015 Sandia Corporation.
##  Copyright 2015 UT-Battelle, LLC.
##  Copyright 2015 Los Alamos National Security.
##
##  Under the terms of Contract DE-AC04-94AL85000 with Sandia Corporation,
##  the U.S. Government retains certain rights in this software.
##
##  Under the terms of Contract DE-AC52-06NA25396 with Los Alamos National
##  Laboratory (LANL), the U.S. Government retains certain rights in
##  this software.
##============================================================================
=======
##  Copyright 2016 Sandia Corporation.
##  Copyright 2016 UT-Battelle, LLC.
##  Copyright 2016 Los Alamos National Security.
##
##  Under the terms of Contract DE-AC04-94AL85000 with Sandia Corporation,
##  the U.S. Government retains certain rights in this software.
##  Under the terms of Contract DE-AC52-06NA25396 with Los Alamos National
##  Laboratory (LANL), the U.S. Government retains certain rights in
##  this software.
##
##=============================================================================
>>>>>>> 6725e7ce
# Try to find EGL library and include dir.
# Once done this will define
#
# EGL_FOUND        - true if EGL has been found
# EGL_INCLUDE_DIR  - where the EGL/egl.h and KHR/khrplatform.h can be found
# EGL_LIBRARY      - link this to use libEGL.so.1
# EGL_opengl_LIBRARY     - link with these two libraries instead of the gl library
# EGL_gldispatch_LIBRARY   for full OpenGL support through EGL
# EGL_LIBRARIES    - all EGL related libraries: EGL, OpenGL, GLdispatch


if(NOT EGL_INCLUDE_DIR)

  # If we have a root defined look there first
  if(EGL_ROOT)
    find_path(EGL_INCLUDE_DIR EGL/egl.h PATHS ${EGL_ROOT}/include
      NO_DEFAULT_PATH
    )
  endif()

  if(NOT EGL_INCLUDE_DIR)
    find_path(EGL_INCLUDE_DIR EGL/egl.h PATHS
      /usr/local/include
      /usr/include
    )
  endif()
endif()

if(NOT EGL_LIBRARY)
  # If we have a root defined look there first
  if(EGL_ROOT)
    find_library(EGL_LIBRARY EGL PATHS ${EGL_ROOT}/lib
      NO_DEFAULT_PATH
    )
  endif()

  if(NOT EGL_LIBRARY)
    find_library(EGL_LIBRARY EGL PATHS
      /usr/local/lib
      /usr/lib
    )
  endif()
endif()

if(NOT EGL_opengl_LIBRARY)
  # If we have a root defined look there first
  if(EGL_ROOT)
    find_library(EGL_opengl_LIBRARY OpenGL PATHS ${EGL_ROOT}/lib
      NO_DEFAULT_PATH
    )
  endif()

  if(NOT EGL_opengl_LIBRARY)
    find_library(EGL_opengl_LIBRARY OpenGL PATHS
      /usr/local/lib
      /usr/lib
    )
  endif()
endif()

if(NOT EGL_gldispatch_LIBRARY)
  # If we have a root defined look there first
  if(EGL_ROOT)
    find_library(EGL_gldispatch_LIBRARY GLdispatch PATHS ${EGL_ROOT}/lib
      NO_DEFAULT_PATH
    )
  endif()

  if(NOT EGL_gldispatch_LIBRARY)
    find_library(EGL_gldispatch_LIBRARY GLdispatch PATHS
      /usr/local/lib
      /usr/lib
    )
  endif()

  # For the NVIDIA 358 drivers there isn't a libGLdispath.so. The
  # proper one gets installed as libGLdispatch.so.0.
  if(NOT EGL_gldispatch_LIBRARY)
    find_library(EGL_gldispatch_LIBRARY libGLdispatch.so.0 PATHS
      /usr/local/lib
      /usr/lib
    )
  endif()
endif()

set(EGL_LIBRARIES ${EGL_LIBRARY} ${EGL_opengl_LIBRARY} ${EGL_gldispatch_LIBRARY})

include(FindPackageHandleStandardArgs)
find_package_handle_standard_args(EGL  DEFAULT_MSG
                                  EGL_LIBRARY  EGL_opengl_LIBRARY EGL_gldispatch_LIBRARY EGL_INCLUDE_DIR)

mark_as_advanced(EGL_DIR EGL_INCLUDE_DIR EGL_LIBRARY EGL_opengl_LIBRARY EGL_gldispatch_LIBRARY)<|MERGE_RESOLUTION|>--- conflicted
+++ resolved
@@ -1,33 +1,13 @@
-<<<<<<< HEAD
-##============================================================================
-##  Copyright (c) Kitware, Inc.
-##  All rights reserved.
-##  See LICENSE.txt for details.
-=======
 ##=============================================================================
 ##
 ##  Copyright (c) Kitware, Inc.
 ##  All rights reserved.
 ##  See LICENSE.txt for details.
 ##
->>>>>>> 6725e7ce
 ##  This software is distributed WITHOUT ANY WARRANTY; without even
 ##  the implied warranty of MERCHANTABILITY or FITNESS FOR A PARTICULAR
 ##  PURPOSE.  See the above copyright notice for more information.
 ##
-<<<<<<< HEAD
-##  Copyright 2015 Sandia Corporation.
-##  Copyright 2015 UT-Battelle, LLC.
-##  Copyright 2015 Los Alamos National Security.
-##
-##  Under the terms of Contract DE-AC04-94AL85000 with Sandia Corporation,
-##  the U.S. Government retains certain rights in this software.
-##
-##  Under the terms of Contract DE-AC52-06NA25396 with Los Alamos National
-##  Laboratory (LANL), the U.S. Government retains certain rights in
-##  this software.
-##============================================================================
-=======
 ##  Copyright 2016 Sandia Corporation.
 ##  Copyright 2016 UT-Battelle, LLC.
 ##  Copyright 2016 Los Alamos National Security.
@@ -39,7 +19,6 @@
 ##  this software.
 ##
 ##=============================================================================
->>>>>>> 6725e7ce
 # Try to find EGL library and include dir.
 # Once done this will define
 #
