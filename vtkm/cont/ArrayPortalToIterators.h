--- conflicted
+++ resolved
@@ -13,36 +13,9 @@
 #include <vtkm/cont/ArrayPortal.h>
 #include <vtkm/cont/internal/IteratorFromArrayPortal.h>
 
-<<<<<<< HEAD
-namespace vtkmstd
-{
-/// Implementation of std::void_t (C++17):
-/// Allows for specialization of class templates based on members of template
-/// parameters.
-#if defined(VTKM_GCC) && (__GNUC__ < 5)
-// Due to a defect in the wording (CWG 1558) unused parameters in alias templates
-// were not guaranteed to ensure SFINAE, and therefore would consider everything
-// to match the 'true' side. For VTK-m the only known compiler that implemented
-// this defect is GCC < 5.
-template <class... T>
-struct void_pack
-{
-  using type = void;
-};
-template <class... T>
-using void_t = typename void_pack<T...>::type;
-#else
-template <typename...>
-using void_t = void;
-#endif
-
-
-} // end namespace vtkmstd
-=======
 #include <vtkm/internal/ArrayPortalHelpers.h>
 
 #include <vtkmstd/void_t.h>
->>>>>>> d2d1c854
 
 namespace vtkm
 {
