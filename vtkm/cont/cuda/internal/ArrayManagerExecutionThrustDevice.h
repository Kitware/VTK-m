--- conflicted
+++ resolved
@@ -45,40 +45,6 @@
 namespace cuda {
 namespace internal {
 
-<<<<<<< HEAD
-=======
-// UninitializedAllocator is an allocator which
-// derives from device_allocator and which has a
-// no-op construct member function
-template<typename T>
-  struct UninitializedAllocator
-    : ::thrust::device_malloc_allocator<T>
-{
-  // note that construct is annotated as
-  // a __host__ __device__ function
-  __host__ __device__
-  void construct(T * vtkmNotUsed(p) )
-  {
-    // no-op
-  }
-
-#ifdef VTKM_USE_UNIFIED_MEMORY
-  thrust::device_ptr<T> allocate(std::size_t num)
-  {
-    T* temp;
-    cudaError_t r = cudaMallocManaged(&(temp), num*sizeof(T));
-    if (r == cudaErrorMemoryAllocation)
-      throw std::bad_alloc();
-    return thrust::device_ptr<T>(temp);
-  }
-  void deallocate(thrust::device_ptr<T> p, std::size_t vtkmNotUsed(num))
-  {
-    cudaFree(p.get());
-  }
-#endif
-};
-
->>>>>>> 835073da
 /// \c ArrayManagerExecutionThrustDevice provides an implementation for a \c
 /// ArrayManagerExecution class for a thrust device adapter that is designed
 /// for the cuda backend which has separate memory spaces for host and device.
@@ -99,15 +65,10 @@
 
   VTKM_CONT
   ArrayManagerExecutionThrustDevice(StorageType *storage)
-<<<<<<< HEAD
     : Storage(storage),
       Begin(static_cast<ValueType*>(nullptr)),
       End(static_cast<ValueType*>(nullptr)),
       Capacity(static_cast<ValueType*>(nullptr))
-=======
-    : Storage(storage), Array()
-
->>>>>>> 835073da
   {
   }
 
@@ -138,13 +99,8 @@
     {
       // The data in this->Array should already be valid.
     }
-<<<<<<< HEAD
 
     return PortalConstType(this->Begin, this->End);
-=======
-    return PortalConstType(this->Array.data(),
-                           this->Array.data() + static_cast<difference_type>(this->Array.size()));
->>>>>>> 835073da
   }
 
   /// Workaround for nvcc 7.5 compiler warning bug.
@@ -169,13 +125,8 @@
     {
       // The data in this->Array should already be valid.
     }
-<<<<<<< HEAD
 
     return PortalType(this->Begin, this->End);
-=======
-    return PortalType(this->Array.data(),
-                      this->Array.data() + static_cast<difference_type>(this->Array.size()));
->>>>>>> 835073da
   }
 
   /// Workaround for nvcc 7.5 compiler warning bug.
@@ -224,7 +175,12 @@
     try
       {
       ValueType *tmp;
+#ifdef VTKM_USE_UNIFIED_MEMORY
+      VTKM_CUDA_CALL(cudaMallocManaged(&tmp, bufferSize));
+      cudaMemAdvise(tmp, bufferSize, cudaMemAdviseSetPreferredLocation, 0);
+#else
       VTKM_CUDA_CALL(cudaMalloc(&tmp, bufferSize));
+#endif
       this->Begin = PointerType(tmp);
       }
     catch (const std::exception &error)
@@ -234,17 +190,12 @@
           << error.what();
       throw vtkm::cont::ErrorBadAllocation(err.str());
       }
-<<<<<<< HEAD
 
     this->Capacity = PointerType(this->Begin.get() +
                                  static_cast<difference_type>(numberOfValues));
     this->End = this->Capacity;
 
     return PortalType(this->Begin, this->End);
-=======
-    return PortalType(this->Array.data(),
-                      this->Array.data() + static_cast<difference_type>(this->Array.size()));
->>>>>>> 835073da
   }
 
   /// Workaround for nvcc 7.5 compiler warning bug.
@@ -263,23 +214,13 @@
   {
     storage->Allocate(this->GetNumberOfValues());
     try
-<<<<<<< HEAD
       {
+#ifdef VTKM_USE_UNIFIED_MEMORY
+      cudaDeviceSynchronize();
+#endif
       ::thrust::copy(this->Begin, this->End,
           vtkm::cont::ArrayPortalToIteratorBegin(storage->GetPortal()));
       }
-=======
-    {
-#ifdef VTKM_USE_UNIFIED_MEMORY
-      cudaDeviceSynchronize();
-#endif
-      ::thrust::copy(
-        this->Array.data(),
-        this->Array.data() + static_cast<difference_type>(this->Array.size()),
-        vtkm::cont::ArrayPortalToIteratorBegin(storage->GetPortal()));
-
-    }
->>>>>>> 835073da
     catch (...)
     {
       vtkm::cont::cuda::internal::throwAsVTKmException();
@@ -302,16 +243,11 @@
   {
     // The operation will succeed even if this assertion fails, but this
     // is still supposed to be a precondition to Shrink.
-<<<<<<< HEAD
     VTKM_ASSERT(this->Begin.get() != nullptr &&
                 this->Begin.get() + numberOfValues <= this->End.get());
 
     this->End = PointerType(this->Begin.get() +
                             static_cast<difference_type>(numberOfValues));
-=======
-    VTKM_ASSERT(numberOfValues <= static_cast<vtkm::Id>(this->Array.size()));
-    this->Array.resize(static_cast<std::size_t>(numberOfValues));
->>>>>>> 835073da
   }
 
   /// Frees all memory.
@@ -345,18 +281,10 @@
   {
     try
     {
-<<<<<<< HEAD
       this->PrepareForOutput(this->Storage->GetNumberOfValues());
       ::thrust::copy(vtkm::cont::ArrayPortalToIteratorBegin(this->Storage->GetPortalConst()),
                      vtkm::cont::ArrayPortalToIteratorEnd(this->Storage->GetPortalConst()),
                      this->Begin);
-=======
-
-      this->Array.assign(
-            vtkm::cont::ArrayPortalToIteratorBegin(this->Storage->GetPortalConst()),
-            vtkm::cont::ArrayPortalToIteratorEnd(this->Storage->GetPortalConst()));
-
->>>>>>> 835073da
     }
     catch (...)
     {
