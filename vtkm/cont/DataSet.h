//============================================================================
//  Copyright (c) Kitware, Inc.
//  All rights reserved.
//  See LICENSE.txt for details.
//
//  This software is distributed WITHOUT ANY WARRANTY; without even
//  the implied warranty of MERCHANTABILITY or FITNESS FOR A PARTICULAR
//  PURPOSE.  See the above copyright notice for more information.
//============================================================================
#ifndef vtk_m_cont_DataSet_h
#define vtk_m_cont_DataSet_h

#include <vtkm/cont/vtkm_cont_export.h>

#include <vtkm/cont/ArrayHandle.h>
#include <vtkm/cont/CoordinateSystem.h>
#include <vtkm/cont/ErrorBadValue.h>
#include <vtkm/cont/Field.h>
#include <vtkm/cont/UnknownArrayHandle.h>
#include <vtkm/cont/UnknownCellSet.h>

namespace vtkm
{
namespace cont
{

class VTKM_CONT_EXPORT DataSet
{
public:
  VTKM_CONT void Clear();

  /// Get the number of cells contained in this DataSet
  VTKM_CONT vtkm::Id GetNumberOfCells() const;

  /// Get the number of points contained in this DataSet
  ///
  /// Note: All coordinate systems for a DataSet are expected
  /// to have the same number of points.
  VTKM_CONT vtkm::Id GetNumberOfPoints() const;

  VTKM_CONT void AddField(const Field& field);

  VTKM_CONT
  const vtkm::cont::Field& GetField(vtkm::Id index) const;

  VTKM_CONT
  vtkm::cont::Field& GetField(vtkm::Id index);

  VTKM_CONT
  bool HasField(const std::string& name,
                vtkm::cont::Field::Association assoc = vtkm::cont::Field::Association::Any) const
  {
    return (this->GetFieldIndex(name, assoc) != -1);
  }

  VTKM_CONT
  bool HasCellField(const std::string& name) const
  {
<<<<<<< HEAD
    return (this->GetFieldIndex(name, vtkm::cont::Field::Association::CELL_SET) != -1);
=======
    bool found = false;
    this->FindFieldIndex(name, vtkm::cont::Field::Association::Cells, found);
    return found;
>>>>>>> 982e9655
  }

  VTKM_CONT
  bool HasPointField(const std::string& name) const
  {
<<<<<<< HEAD
    return (this->GetFieldIndex(name, vtkm::cont::Field::Association::POINTS) != -1);
=======
    bool found = false;
    this->FindFieldIndex(name, vtkm::cont::Field::Association::Points, found);
    return found;
>>>>>>> 982e9655
  }


  /// Returns the field that matches the provided name and association
  /// Will return -1 if no match is found
  VTKM_CONT
  vtkm::Id GetFieldIndex(
    const std::string& name,
    vtkm::cont::Field::Association assoc = vtkm::cont::Field::Association::Any) const;

  /// Returns the field that matches the provided name and association
  /// Will throw an exception if no match is found
  //@{
  VTKM_CONT
  const vtkm::cont::Field& GetField(
    const std::string& name,
<<<<<<< HEAD
    vtkm::cont::Field::Association assoc = vtkm::cont::Field::Association::ANY) const;
=======
    vtkm::cont::Field::Association assoc = vtkm::cont::Field::Association::Any) const
  {
    return this->GetField(this->GetFieldIndex(name, assoc));
  }
>>>>>>> 982e9655

  VTKM_CONT
  vtkm::cont::Field& GetField(
    const std::string& name,
<<<<<<< HEAD
    vtkm::cont::Field::Association assoc = vtkm::cont::Field::Association::ANY);
=======
    vtkm::cont::Field::Association assoc = vtkm::cont::Field::Association::Any)
  {
    return this->GetField(this->GetFieldIndex(name, assoc));
  }
>>>>>>> 982e9655
  //@}

  /// Returns the first cell field that matches the provided name.
  /// Will throw an exception if no match is found
  //@{
  VTKM_CONT
  const vtkm::cont::Field& GetCellField(const std::string& name) const
  {
    return this->GetField(name, vtkm::cont::Field::Association::Cells);
  }

  VTKM_CONT
  vtkm::cont::Field& GetCellField(const std::string& name)
  {
    return this->GetField(name, vtkm::cont::Field::Association::Cells);
  }
  //@}

  /// Returns the first point field that matches the provided name.
  /// Will throw an exception if no match is found
  //@{
  VTKM_CONT
  const vtkm::cont::Field& GetPointField(const std::string& name) const
  {
    return this->GetField(name, vtkm::cont::Field::Association::Points);
  }

  VTKM_CONT
  vtkm::cont::Field& GetPointField(const std::string& name)
  {
    return this->GetField(name, vtkm::cont::Field::Association::Points);
  }
  //@}

  VTKM_CONT
  void AddPointField(const std::string& fieldName, const vtkm::cont::UnknownArrayHandle& field)
  {
    this->AddField(make_FieldPoint(fieldName, field));
  }

  template <typename T, typename Storage>
  VTKM_CONT void AddPointField(const std::string& fieldName,
                               const vtkm::cont::ArrayHandle<T, Storage>& field)
  {
    this->AddField(make_FieldPoint(fieldName, field));
  }

  template <typename T>
  VTKM_CONT void AddPointField(const std::string& fieldName, const std::vector<T>& field)
  {
    this->AddField(
      make_Field(fieldName, vtkm::cont::Field::Association::Points, field, vtkm::CopyFlag::On));
  }

  template <typename T>
  VTKM_CONT void AddPointField(const std::string& fieldName, const T* field, const vtkm::Id& n)
  {
    this->AddField(
      make_Field(fieldName, vtkm::cont::Field::Association::Points, field, n, vtkm::CopyFlag::On));
  }

  //Cell centered field
  VTKM_CONT
  void AddCellField(const std::string& fieldName, const vtkm::cont::UnknownArrayHandle& field)
  {
    this->AddField(make_FieldCell(fieldName, field));
  }

  template <typename T, typename Storage>
  VTKM_CONT void AddCellField(const std::string& fieldName,
                              const vtkm::cont::ArrayHandle<T, Storage>& field)
  {
    this->AddField(make_FieldCell(fieldName, field));
  }

  template <typename T>
  VTKM_CONT void AddCellField(const std::string& fieldName, const std::vector<T>& field)
  {
    this->AddField(
      make_Field(fieldName, vtkm::cont::Field::Association::Cells, field, vtkm::CopyFlag::On));
  }

  template <typename T>
  VTKM_CONT void AddCellField(const std::string& fieldName, const T* field, const vtkm::Id& n)
  {
    this->AddField(
      make_Field(fieldName, vtkm::cont::Field::Association::Cells, field, n, vtkm::CopyFlag::On));
  }


  VTKM_CONT
  void AddCoordinateSystem(const vtkm::cont::CoordinateSystem& cs)
  {
    this->CoordSystems.push_back(cs);
  }

  VTKM_CONT
  bool HasCoordinateSystem(const std::string& name) const
  {
    return this->GetCoordinateSystemIndex(name) >= 0;
  }

  VTKM_CONT
  const vtkm::cont::CoordinateSystem& GetCoordinateSystem(vtkm::Id index = 0) const;

  VTKM_CONT
  vtkm::cont::CoordinateSystem& GetCoordinateSystem(vtkm::Id index = 0);

  /// Returns the index for the first CoordinateSystem whose
  /// name matches the provided string.
  /// Will return -1 if no match is found
  VTKM_CONT
  vtkm::Id GetCoordinateSystemIndex(const std::string& name) const;

  /// Returns the first CoordinateSystem that matches the provided name.
  /// Will throw an exception if no match is found
  //@{
  VTKM_CONT
  const vtkm::cont::CoordinateSystem& GetCoordinateSystem(const std::string& name) const;

  VTKM_CONT
  vtkm::cont::CoordinateSystem& GetCoordinateSystem(const std::string& name);
  //@}

  /// Returns an `std::vector` of `CoordinateSystem`s held in this `DataSet`.
  ///
  VTKM_CONT
  std::vector<vtkm::cont::CoordinateSystem> GetCoordinateSystems() const
  {
    return this->CoordSystems;
  }

  template <typename CellSetType>
  VTKM_CONT void SetCellSet(const CellSetType& cellSet)
  {
    VTKM_IS_KNOWN_OR_UNKNOWN_CELL_SET(CellSetType);
    this->CellSet = vtkm::cont::UnknownCellSet(cellSet);
  }

  VTKM_CONT
  const vtkm::cont::UnknownCellSet& GetCellSet() const { return this->CellSet; }

  VTKM_CONT
  vtkm::cont::UnknownCellSet& GetCellSet() { return this->CellSet; }

  VTKM_CONT
  vtkm::IdComponent GetNumberOfFields() const
  {
    return static_cast<vtkm::IdComponent>(this->Fields.size());
  }

  VTKM_CONT
  vtkm::IdComponent GetNumberOfCoordinateSystems() const
  {
    return static_cast<vtkm::IdComponent>(this->CoordSystems.size());
  }

  /// Copies the structure i.e. coordinates systems and cellset from the source
  /// dataset. The fields are left unchanged.
  VTKM_CONT
  void CopyStructure(const vtkm::cont::DataSet& source);

  /// \brief Convert the structures in this data set to expected types.
  ///
  /// A `DataSet` object can contain data structures of unknown types. Using the data
  /// requires casting these data structures to concrete types. It is only possible to
  /// check a finite number of data structures.
  ///
  /// The types checked by default are listed in `vtkm/cont/DefaultTypes.h`, which can
  /// be configured at compile time. If a `DataSet` contains data not listed there, then
  /// it is likely going to cause problems pulling the data back out. To get around this
  /// problem, you can call this method to convert the data to a form that is likely to
  /// be recognized. This conversion is likely but not guaranteed because not all types
  /// are convertable to something recognizable.
  ///
  VTKM_CONT void ConvertToExpected();

  VTKM_CONT
  void PrintSummary(std::ostream& out) const;

private:
  struct FieldCompare
  {
    using Key = std::pair<std::string, vtkm::cont::Field::Association>;

    template <typename T>
    bool operator()(const T& a, const T& b) const
    {
      if (a.first == b.first)
        return a.second < b.second && a.second != vtkm::cont::Field::Association::Any &&
          b.second != vtkm::cont::Field::Association::Any;

      return a.first < b.first;
    }
  };

  std::vector<vtkm::cont::CoordinateSystem> CoordSystems;
  std::map<FieldCompare::Key, vtkm::cont::Field, FieldCompare> Fields;
<<<<<<< HEAD
  vtkm::cont::DynamicCellSet CellSet;
=======
  vtkm::cont::UnknownCellSet CellSet;

  VTKM_CONT
  vtkm::Id FindFieldIndex(const std::string& name,
                          vtkm::cont::Field::Association association,
                          bool& found) const;
>>>>>>> 982e9655
};

} // namespace cont
} // namespace vtkm

//=============================================================================
// Specializations of serialization related classes
/// @cond SERIALIZATION
namespace vtkm
{
namespace cont
{

template <typename FieldTypeList = VTKM_DEFAULT_TYPE_LIST,
          typename CellSetTypesList = VTKM_DEFAULT_CELL_SET_LIST>
struct SerializableDataSet
{
  SerializableDataSet() = default;

  explicit SerializableDataSet(const vtkm::cont::DataSet& dataset)
    : DataSet(dataset)
  {
  }

  vtkm::cont::DataSet DataSet;
};
}
} // vtkm::cont

namespace mangled_diy_namespace
{

template <typename FieldTypeList, typename CellSetTypesList>
struct Serialization<vtkm::cont::SerializableDataSet<FieldTypeList, CellSetTypesList>>
{
private:
  using Type = vtkm::cont::SerializableDataSet<FieldTypeList, CellSetTypesList>;

public:
  static VTKM_CONT void save(BinaryBuffer& bb, const Type& serializable)
  {
    const auto& dataset = serializable.DataSet;

    vtkm::IdComponent numberOfCoordinateSystems = dataset.GetNumberOfCoordinateSystems();
    vtkmdiy::save(bb, numberOfCoordinateSystems);
    for (vtkm::IdComponent i = 0; i < numberOfCoordinateSystems; ++i)
    {
      vtkmdiy::save(bb, dataset.GetCoordinateSystem(i));
    }

    vtkmdiy::save(bb, dataset.GetCellSet().ResetCellSetList(CellSetTypesList{}));

    vtkm::IdComponent numberOfFields = dataset.GetNumberOfFields();
    vtkmdiy::save(bb, numberOfFields);
    for (vtkm::IdComponent i = 0; i < numberOfFields; ++i)
    {
      vtkmdiy::save(bb, dataset.GetField(i));
    }
  }

  static VTKM_CONT void load(BinaryBuffer& bb, Type& serializable)
  {
    auto& dataset = serializable.DataSet;
    dataset = {}; // clear

    vtkm::IdComponent numberOfCoordinateSystems = 0;
    vtkmdiy::load(bb, numberOfCoordinateSystems);
    for (vtkm::IdComponent i = 0; i < numberOfCoordinateSystems; ++i)
    {
      vtkm::cont::CoordinateSystem coords;
      vtkmdiy::load(bb, coords);
      dataset.AddCoordinateSystem(coords);
    }

    vtkm::cont::UncertainCellSet<CellSetTypesList> cells;
    vtkmdiy::load(bb, cells);
    dataset.SetCellSet(cells);

    vtkm::IdComponent numberOfFields = 0;
    vtkmdiy::load(bb, numberOfFields);
    for (vtkm::IdComponent i = 0; i < numberOfFields; ++i)
    {
      vtkm::cont::Field field;
      vtkmdiy::load(bb, field);
      dataset.AddField(field);
    }
  }
};

} // diy
/// @endcond SERIALIZATION

#endif //vtk_m_cont_DataSet_h<|MERGE_RESOLUTION|>--- conflicted
+++ resolved
@@ -56,25 +56,13 @@
   VTKM_CONT
   bool HasCellField(const std::string& name) const
   {
-<<<<<<< HEAD
-    return (this->GetFieldIndex(name, vtkm::cont::Field::Association::CELL_SET) != -1);
-=======
-    bool found = false;
-    this->FindFieldIndex(name, vtkm::cont::Field::Association::Cells, found);
-    return found;
->>>>>>> 982e9655
+    return (this->GetFieldIndex(name, vtkm::cont::Field::Association::Cells) != -1);
   }
 
   VTKM_CONT
   bool HasPointField(const std::string& name) const
   {
-<<<<<<< HEAD
-    return (this->GetFieldIndex(name, vtkm::cont::Field::Association::POINTS) != -1);
-=======
-    bool found = false;
-    this->FindFieldIndex(name, vtkm::cont::Field::Association::Points, found);
-    return found;
->>>>>>> 982e9655
+    return (this->GetFieldIndex(name, vtkm::cont::Field::Association::Points) != -1);
   }
 
 
@@ -91,26 +79,12 @@
   VTKM_CONT
   const vtkm::cont::Field& GetField(
     const std::string& name,
-<<<<<<< HEAD
-    vtkm::cont::Field::Association assoc = vtkm::cont::Field::Association::ANY) const;
-=======
-    vtkm::cont::Field::Association assoc = vtkm::cont::Field::Association::Any) const
-  {
-    return this->GetField(this->GetFieldIndex(name, assoc));
-  }
->>>>>>> 982e9655
+    vtkm::cont::Field::Association assoc = vtkm::cont::Field::Association::Any) const;
 
   VTKM_CONT
   vtkm::cont::Field& GetField(
     const std::string& name,
-<<<<<<< HEAD
-    vtkm::cont::Field::Association assoc = vtkm::cont::Field::Association::ANY);
-=======
-    vtkm::cont::Field::Association assoc = vtkm::cont::Field::Association::Any)
-  {
-    return this->GetField(this->GetFieldIndex(name, assoc));
-  }
->>>>>>> 982e9655
+    vtkm::cont::Field::Association assoc = vtkm::cont::Field::Association::Any);
   //@}
 
   /// Returns the first cell field that matches the provided name.
@@ -309,16 +283,7 @@
 
   std::vector<vtkm::cont::CoordinateSystem> CoordSystems;
   std::map<FieldCompare::Key, vtkm::cont::Field, FieldCompare> Fields;
-<<<<<<< HEAD
-  vtkm::cont::DynamicCellSet CellSet;
-=======
   vtkm::cont::UnknownCellSet CellSet;
-
-  VTKM_CONT
-  vtkm::Id FindFieldIndex(const std::string& name,
-                          vtkm::cont::Field::Association association,
-                          bool& found) const;
->>>>>>> 982e9655
 };
 
 } // namespace cont
