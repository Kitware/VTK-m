//============================================================================
//  Copyright (c) Kitware, Inc.
//  All rights reserved.
//  See LICENSE.txt for details.
//
//  This software is distributed WITHOUT ANY WARRANTY; without even
//  the implied warranty of MERCHANTABILITY or FITNESS FOR A PARTICULAR
//  PURPOSE.  See the above copyright notice for more information.
//============================================================================
#ifndef vtk_m_prng_Philox_h
#define vtk_m_prng_Philox_h

#include <vtkm/Types.h>

namespace vtkm
{
namespace prng
{
namespace detail
{
VTKM_EXEC_CONT vtkm::Vec<vtkm::UInt32, 2> mulhilo(vtkm::UInt32 a, vtkm::UInt32 b)
{
  vtkm::UInt64 r = static_cast<vtkm::UInt64>(a) * b;
  auto lo = static_cast<vtkm::UInt32>(r);
  vtkm::UInt32 hi = r >> 32;
  return { lo, hi };
}

#if 0
// FIXME: what to do with CUDA backend?
constexpr VTKM_EXEC_CONT vtkm::Vec<vtkm::UInt64, 2> mulhilo(vtkm::UInt64 a, vtkm::UInt64 b)
{
  __uint128_t r = static_cast<__uint128_t>(a) * static_cast<__uint128_t>(b);
  vtkm::UInt64 lo = static_cast<vtkm::UInt64>(r);
  vtkm::UInt64 hi = r >> 64;
  return { lo, hi };
}
#endif

template <typename UIntType, std::size_t N, UIntType... consts>
class philox_parameters;

template <typename T, T M0, T C0>
struct philox_parameters<T, 2, M0, C0>
{
  static const vtkm::Vec<T, 1> multipliers;
  static const vtkm::Vec<T, 1> round_consts;
};

template <typename T, T M0, T C0>
const vtkm::Vec<T, 1> vtkm::prng::detail::philox_parameters<T, 2, M0, C0>::multipliers =
  vtkm::Vec<T, 1>(M0);
template <typename T, T M0, T C0>
const vtkm::Vec<T, 1> vtkm::prng::detail::philox_parameters<T, 2, M0, C0>::round_consts =
  vtkm::Vec<T, 1>(C0);

// TODO: make it work with C++11
template <typename T, T M0, T C0, T M1, T C1>
struct philox_parameters<T, 4, M0, C0, M1, C1>
{
  static const vtkm::Vec<T, 2> multipliers;
  static const vtkm::Vec<T, 2> round_consts;
};

template <typename T, T M0, T C0, T M1, T C1>
const vtkm::Vec<T, 1> vtkm::prng::detail::philox_parameters<T, 4, M0, C0, M1, C1>::multipliers =
<<<<<<< HEAD
  vtkm::Vec<T, 2>(M0, M1);
template <typename T, T M0, T C0, T M1, T C1>
const vtkm::Vec<T, 1> vtkm::prng::detail::philox_parameters<T, 4, M0, C0, M1, C1>::round_consts =
  vtkm::Vec<T, 2>(C0, C1);
=======
  vtkm::Vec<T, 1>(M0, M1);
template <typename T, T M0, T C0, T M1, T C1>
const vtkm::Vec<T, 1> vtkm::prng::detail::philox_parameters<T, 4, M0, C0, M1, C1>::round_consts =
  vtkm::Vec<T, 1>(C0, C1);
>>>>>>> 3f339416

template <typename UIntType, std::size_t N, std::size_t R, UIntType... consts>
class philox_functor;

template <typename UIntType, std::size_t R, UIntType... consts>
class philox_functor<UIntType, 2, R, consts...>
{
public:
  using counters_type = vtkm::Vec<UIntType, 2>;
  using keys_type = vtkm::Vec<UIntType, 1>;

  VTKM_EXEC_CONT counters_type operator()(counters_type counters, keys_type keys) const
  {
    for (std::size_t i = 0; i < R; ++i)
    {
      counters = round(counters, keys);
      keys = bump_keys(keys);
    }
    return counters;
  }

private:
  static VTKM_EXEC_CONT counters_type round(counters_type counters, keys_type round_keys)
  {
    vtkm::Vec<UIntType, 2> r =
      mulhilo(philox_parameters<UIntType, 2, consts...>::multipliers[0], counters[0]);
    return { r[1] ^ round_keys[0] ^ counters[1], r[0] };
  }

  static VTKM_EXEC_CONT keys_type bump_keys(keys_type keys)
  {
    return { keys[0] + philox_parameters<UIntType, 2, consts...>::round_consts[0] };
  }
};

template <typename UIntType, std::size_t R, UIntType... consts>
class philox_functor<UIntType, 4, R, consts...>
{
  using counters_type = vtkm::Vec<UIntType, 4>;
  using keys_type = vtkm::Vec<UIntType, 2>;

  static VTKM_EXEC_CONT counters_type round(counters_type counters, keys_type round_keys)
  {
    vtkm::Vec<UIntType, 2> r0 =
      mulhilo(philox_parameters<UIntType, 4, consts...>::multipliers[0], counters[0]);
    vtkm::Vec<UIntType, 2> r1 =
      mulhilo(philox_parameters<UIntType, 4, consts...>::multipliers[1], counters[2]);
    return {
      r1[1] ^ round_keys[0] ^ counters[1], r1[0], r0[1] ^ round_keys[1] ^ counters[3], r0[0]
    };
  }

  static VTKM_EXEC_CONT keys_type bump_key(keys_type keys)
  {
    keys[0] += philox_parameters<UIntType, 4, consts...>::round_consts[0];
    keys[1] += philox_parameters<UIntType, 4, consts...>::round_consts[1];
    return keys;
  }

public:
  VTKM_EXEC_CONT counters_type operator()(counters_type counters, keys_type keys) const
  {
    for (std::size_t i = 0; i < R; ++i)
    {
      counters = round(counters, keys);
      keys = bump_key(keys);
    }
    return counters;
  }
};

} // namespace detail

using philox_functor2x32x7 = detail::philox_functor<vtkm::UInt32, 2, 7, 0xD256D193, 0x9E3779B9>;
using philox_functor2x32x10 = detail::philox_functor<vtkm::UInt32, 2, 10, 0xD256D193, 0x9E3779B9>;

} // namespace prng
} // namespace vtkm
#endif //vtk_m_prng_Philox_h<|MERGE_RESOLUTION|>--- conflicted
+++ resolved
@@ -63,18 +63,11 @@
 };
 
 template <typename T, T M0, T C0, T M1, T C1>
-const vtkm::Vec<T, 1> vtkm::prng::detail::philox_parameters<T, 4, M0, C0, M1, C1>::multipliers =
-<<<<<<< HEAD
+const vtkm::Vec<T, 2> vtkm::prng::detail::philox_parameters<T, 4, M0, C0, M1, C1>::multipliers =
   vtkm::Vec<T, 2>(M0, M1);
 template <typename T, T M0, T C0, T M1, T C1>
-const vtkm::Vec<T, 1> vtkm::prng::detail::philox_parameters<T, 4, M0, C0, M1, C1>::round_consts =
+const vtkm::Vec<T, 2> vtkm::prng::detail::philox_parameters<T, 4, M0, C0, M1, C1>::round_consts =
   vtkm::Vec<T, 2>(C0, C1);
-=======
-  vtkm::Vec<T, 1>(M0, M1);
-template <typename T, T M0, T C0, T M1, T C1>
-const vtkm::Vec<T, 1> vtkm::prng::detail::philox_parameters<T, 4, M0, C0, M1, C1>::round_consts =
-  vtkm::Vec<T, 1>(C0, C1);
->>>>>>> 3f339416
 
 template <typename UIntType, std::size_t N, std::size_t R, UIntType... consts>
 class philox_functor;
