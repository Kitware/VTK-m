//============================================================================
//  Copyright (c) Kitware, Inc.
//  All rights reserved.
//  See LICENSE.txt for details.
//  This software is distributed WITHOUT ANY WARRANTY; without even
//  the implied warranty of MERCHANTABILITY or FITNESS FOR A PARTICULAR
//  PURPOSE.  See the above copyright notice for more information.
//
//  Copyright 2015 Sandia Corporation.
//  Copyright 2015 UT-Battelle, LLC.
//  Copyright 2015 Los Alamos National Security.
//
//  Under the terms of Contract DE-AC04-94AL85000 with Sandia Corporation,
//  the U.S. Government retains certain rights in this software.
//
//  Under the terms of Contract DE-AC52-06NA25396 with Los Alamos National
//  Laboratory (LANL), the U.S. Government retains certain rights in
//  this software.
//============================================================================

#ifndef vtk_m_internal_ConnectivityStructuredInternals_h
#define vtk_m_internal_ConnectivityStructuredInternals_h

#include <vtkm/CellShape.h>
#include <vtkm/StaticAssert.h>
#include <vtkm/TopologyElementTag.h>
#include <vtkm/Types.h>
#include <vtkm/VecVariable.h>

namespace vtkm
{
namespace internal
{

template <vtkm::IdComponent>
class ConnectivityStructuredInternals;

//1 D specialization.
template <>
class ConnectivityStructuredInternals<1>
{
public:
  typedef vtkm::Id SchedulingRangeType;

  VTKM_EXEC_CONT
  void SetPointDimensions(vtkm::Id dimensions) { this->PointDimensions = dimensions; }

  VTKM_EXEC_CONT
  vtkm::Id GetPointDimensions() const { return this->PointDimensions; }

  VTKM_EXEC_CONT
  vtkm::Id GetCellDimensions() const { return this->PointDimensions - 1; }

  VTKM_EXEC_CONT
  SchedulingRangeType GetSchedulingRange(vtkm::TopologyElementTagCell) const
  {
    return this->GetNumberOfCells();
  }

  VTKM_EXEC_CONT
  SchedulingRangeType GetSchedulingRange(vtkm::TopologyElementTagPoint) const
  {
    return this->GetNumberOfPoints();
  }

  static const vtkm::IdComponent NUM_POINTS_IN_CELL = 2;
  static const vtkm::IdComponent MAX_CELL_TO_POINT = 2;

  VTKM_EXEC_CONT
  vtkm::Id GetNumberOfPoints() const { return this->PointDimensions; }
  VTKM_EXEC_CONT
  vtkm::Id GetNumberOfCells() const { return this->PointDimensions - 1; }
  VTKM_EXEC_CONT
  vtkm::IdComponent GetNumberOfPointsInCell() const { return NUM_POINTS_IN_CELL; }
  VTKM_EXEC_CONT
  vtkm::IdComponent GetCellShape() const { return vtkm::CELL_SHAPE_LINE; }

  typedef vtkm::CellShapeTagLine CellShapeTag;

  VTKM_EXEC_CONT
  vtkm::Vec<vtkm::Id, NUM_POINTS_IN_CELL> GetPointsOfCell(vtkm::Id index) const
  {
    vtkm::Vec<vtkm::Id, NUM_POINTS_IN_CELL> pointIds;
    pointIds[0] = index;
    pointIds[1] = pointIds[0] + 1;
    return pointIds;
  }

  VTKM_EXEC_CONT
  vtkm::VecVariable<vtkm::Id, MAX_CELL_TO_POINT> GetCellsOfPoint(vtkm::Id index) const
  {
    vtkm::VecVariable<vtkm::Id, MAX_CELL_TO_POINT> cellIds;

    if (index > 0)
    {
      cellIds.Append(index - 1);
    }
    if (index < this->PointDimensions - 1)
    {
      cellIds.Append(index);
    }

    return cellIds;
  }

  VTKM_EXEC_CONT
  vtkm::Id FlatToLogicalPointIndex(vtkm::Id flatPointIndex) const { return flatPointIndex; }

  VTKM_EXEC_CONT
  vtkm::Id LogicalToFlatPointIndex(vtkm::Id logicalPointIndex) const { return logicalPointIndex; }

  VTKM_EXEC_CONT
  vtkm::Id FlatToLogicalCellIndex(vtkm::Id flatCellIndex) const { return flatCellIndex; }

  VTKM_EXEC_CONT
  vtkm::Id LogicalToFlatCellIndex(vtkm::Id logicalCellIndex) const { return logicalCellIndex; }

  VTKM_CONT
  void PrintSummary(std::ostream& out) const
  {
    out << "   UniformConnectivity<1> ";
    out << "this->PointDimensions[" << this->PointDimensions << "] ";
    out << "\n";
  }

private:
  vtkm::Id PointDimensions;
};

//2 D specialization.
template <>
class ConnectivityStructuredInternals<2>
{
public:
  typedef vtkm::Id2 SchedulingRangeType;

  VTKM_EXEC_CONT
  void SetPointDimensions(vtkm::Id2 dims) { this->PointDimensions = dims; }

  VTKM_EXEC_CONT
  const vtkm::Id2& GetPointDimensions() const { return this->PointDimensions; }

  VTKM_EXEC_CONT
  vtkm::Id2 GetCellDimensions() const { return this->PointDimensions - vtkm::Id2(1); }

  VTKM_EXEC_CONT
  vtkm::Id GetNumberOfPoints() const { return vtkm::ReduceProduct(this->GetPointDimensions()); }

  //returns an id2 to signal what kind of scheduling to use
  VTKM_EXEC_CONT
  vtkm::Id2 GetSchedulingRange(vtkm::TopologyElementTagCell) const
  {
    return this->GetCellDimensions();
  }
  VTKM_EXEC_CONT
  vtkm::Id2 GetSchedulingRange(vtkm::TopologyElementTagPoint) const
  {
    return this->GetPointDimensions();
  }

  static const vtkm::IdComponent NUM_POINTS_IN_CELL = 4;
  static const vtkm::IdComponent MAX_CELL_TO_POINT = 4;

  VTKM_EXEC_CONT
  vtkm::Id GetNumberOfCells() const { return vtkm::ReduceProduct(this->GetCellDimensions()); }
  VTKM_EXEC_CONT
  vtkm::IdComponent GetNumberOfPointsInCell() const { return NUM_POINTS_IN_CELL; }
  VTKM_EXEC_CONT
  vtkm::IdComponent GetCellShape() const { return vtkm::CELL_SHAPE_QUAD; }

  typedef vtkm::CellShapeTagQuad CellShapeTag;

  VTKM_EXEC_CONT
  vtkm::Vec<vtkm::Id, NUM_POINTS_IN_CELL> GetPointsOfCell(
    const SchedulingRangeType& logicalCellIndex) const
  {
    vtkm::Vec<vtkm::Id, NUM_POINTS_IN_CELL> pointIds;
    pointIds[0] = this->LogicalToFlatPointIndex(logicalCellIndex);
    pointIds[1] = pointIds[0] + 1;
    pointIds[2] = pointIds[1] + this->PointDimensions[0];
    pointIds[3] = pointIds[2] - 1;
    return pointIds;
  }

  VTKM_EXEC_CONT
  vtkm::Vec<vtkm::Id, NUM_POINTS_IN_CELL> GetPointsOfCell(vtkm::Id cellIndex) const
  {
    return this->GetPointsOfCell(this->FlatToLogicalCellIndex(cellIndex));
  }

  VTKM_EXEC_CONT
  vtkm::VecVariable<vtkm::Id, MAX_CELL_TO_POINT> GetCellsOfPoint(
    const SchedulingRangeType& ij) const
  {
    vtkm::VecVariable<vtkm::Id, MAX_CELL_TO_POINT> cellIds;

    if ((ij[0] > 0) && (ij[1] > 0))
    {
      cellIds.Append(this->LogicalToFlatCellIndex(ij - vtkm::Id2(1, 1)));
    }
    if ((ij[0] < this->PointDimensions[0] - 1) && (ij[1] > 0))
    {
      cellIds.Append(this->LogicalToFlatCellIndex(ij - vtkm::Id2(0, 1)));
    }
    if ((ij[0] > 0) && (ij[1] < this->PointDimensions[1] - 1))
    {
      cellIds.Append(this->LogicalToFlatCellIndex(ij - vtkm::Id2(1, 0)));
    }
    if ((ij[0] < this->PointDimensions[0] - 1) && (ij[1] < this->PointDimensions[1] - 1))
    {
      cellIds.Append(this->LogicalToFlatCellIndex(ij));
    }

    return cellIds;
  }

  VTKM_EXEC_CONT
  vtkm::VecVariable<vtkm::Id, MAX_CELL_TO_POINT> GetCellsOfPoint(vtkm::Id pointIndex) const
  {
    return this->GetCellsOfPoint(this->FlatToLogicalPointIndex(pointIndex));
  }

  VTKM_EXEC_CONT
  vtkm::Id2 FlatToLogicalPointIndex(vtkm::Id flatPointIndex) const
  {
    vtkm::Id2 logicalPointIndex;
    logicalPointIndex[0] = flatPointIndex % this->PointDimensions[0];
    logicalPointIndex[1] = flatPointIndex / this->PointDimensions[0];
    return logicalPointIndex;
  }

  VTKM_EXEC_CONT
  vtkm::Id LogicalToFlatPointIndex(const vtkm::Id2& logicalPointIndex) const
  {
    return logicalPointIndex[0] + this->PointDimensions[0] * logicalPointIndex[1];
  }

  VTKM_EXEC_CONT
  vtkm::Id2 FlatToLogicalCellIndex(vtkm::Id flatCellIndex) const
  {
    vtkm::Id2 cellDimensions = this->GetCellDimensions();
    vtkm::Id2 logicalCellIndex;
    logicalCellIndex[0] = flatCellIndex % cellDimensions[0];
    logicalCellIndex[1] = flatCellIndex / cellDimensions[0];
    return logicalCellIndex;
  }

  VTKM_EXEC_CONT
  vtkm::Id LogicalToFlatCellIndex(const vtkm::Id2& logicalCellIndex) const
  {
    vtkm::Id2 cellDimensions = this->GetCellDimensions();
    return logicalCellIndex[0] + cellDimensions[0] * logicalCellIndex[1];
  }

  VTKM_CONT
  void PrintSummary(std::ostream& out) const
  {
    out << "   UniformConnectivity<2> ";
    out << "pointDim[" << this->PointDimensions[0] << " " << this->PointDimensions[1] << "] ";
    out << std::endl;
  }

private:
  vtkm::Id2 PointDimensions;
};

//3 D specialization.
template <>
class ConnectivityStructuredInternals<3>
{
public:
  typedef vtkm::Id3 SchedulingRangeType;

  VTKM_EXEC_CONT
  void SetPointDimensions(vtkm::Id3 dims)
  {
    this->PointDimensions = dims;
    this->CellDimensions = dims - vtkm::Id3(1);
    this->CellDim01 = (dims[0] - 1) * (dims[1] - 1);
  }

  VTKM_EXEC_CONT
  const vtkm::Id3& GetPointDimensions() const { return this->PointDimensions; }

  VTKM_EXEC_CONT
  const vtkm::Id3& GetCellDimensions() const { return this->CellDimensions; }

  VTKM_EXEC_CONT
  vtkm::Id GetNumberOfPoints() const { return vtkm::ReduceProduct(this->PointDimensions); }

  //returns an id3 to signal what kind of scheduling to use
  VTKM_EXEC_CONT
  const vtkm::Id3& GetSchedulingRange(vtkm::TopologyElementTagCell) const
  {
    return this->GetCellDimensions();
  }
  VTKM_EXEC_CONT
  const vtkm::Id3& GetSchedulingRange(vtkm::TopologyElementTagPoint) const
  {
    return this->GetPointDimensions();
  }

  static const vtkm::IdComponent NUM_POINTS_IN_CELL = 8;
  static const vtkm::IdComponent MAX_CELL_TO_POINT = 8;

  VTKM_EXEC_CONT
  vtkm::Id GetNumberOfCells() const { return vtkm::ReduceProduct(this->GetCellDimensions()); }
  VTKM_EXEC_CONT
  vtkm::IdComponent GetNumberOfPointsInCell() const { return NUM_POINTS_IN_CELL; }
  VTKM_EXEC_CONT
  vtkm::IdComponent GetCellShape() const { return vtkm::CELL_SHAPE_HEXAHEDRON; }

  typedef vtkm::CellShapeTagHexahedron CellShapeTag;

  VTKM_EXEC_CONT
<<<<<<< HEAD
  //DRP
  /*  inline */ vtkm::Vec<vtkm::Id,NUM_POINTS_IN_CELL>
  GetPointsOfCell(const SchedulingRangeType &ijk) const
=======
  vtkm::Vec<vtkm::Id, NUM_POINTS_IN_CELL> GetPointsOfCell(const SchedulingRangeType& ijk) const
>>>>>>> 017c7c3e
  {
    vtkm::Vec<vtkm::Id, NUM_POINTS_IN_CELL> pointIds;
    pointIds[0] = (ijk[2] * this->PointDimensions[1] + ijk[1]) * this->PointDimensions[0] + ijk[0];
    pointIds[1] = pointIds[0] + 1;
    pointIds[2] = pointIds[1] + this->PointDimensions[0];
    pointIds[3] = pointIds[2] - 1;
    pointIds[4] = pointIds[0] + this->PointDimensions[0] * this->PointDimensions[1];
    pointIds[5] = pointIds[4] + 1;
    pointIds[6] = pointIds[5] + this->PointDimensions[0];
    pointIds[7] = pointIds[6] - 1;

    return pointIds;
  }

  VTKM_EXEC_CONT
  vtkm::Vec<vtkm::Id, NUM_POINTS_IN_CELL> GetPointsOfCell(vtkm::Id cellIndex) const
  {
    return this->GetPointsOfCell(this->FlatToLogicalCellIndex(cellIndex));
  }

  VTKM_EXEC_CONT
  vtkm::VecVariable<vtkm::Id, MAX_CELL_TO_POINT> GetCellsOfPoint(
    const SchedulingRangeType& ijk) const
  {
    vtkm::VecVariable<vtkm::Id, MAX_CELL_TO_POINT> cellIds;

    if ((ijk[0] > 0) && (ijk[1] > 0) && (ijk[2] > 0))
    {
      cellIds.Append(this->LogicalToFlatCellIndex(ijk - vtkm::Id3(1, 1, 1)));
    }
    if ((ijk[0] < this->PointDimensions[0] - 1) && (ijk[1] > 0) && (ijk[2] > 0))
    {
      cellIds.Append(this->LogicalToFlatCellIndex(ijk - vtkm::Id3(0, 1, 1)));
    }
    if ((ijk[0] > 0) && (ijk[1] < this->PointDimensions[1] - 1) && (ijk[2] > 0))
    {
      cellIds.Append(this->LogicalToFlatCellIndex(ijk - vtkm::Id3(1, 0, 1)));
    }
    if ((ijk[0] < this->PointDimensions[0] - 1) && (ijk[1] < this->PointDimensions[1] - 1) &&
        (ijk[2] > 0))
    {
      cellIds.Append(this->LogicalToFlatCellIndex(ijk - vtkm::Id3(0, 0, 1)));
    }

    if ((ijk[0] > 0) && (ijk[1] > 0) && (ijk[2] < this->PointDimensions[2] - 1))
    {
      cellIds.Append(this->LogicalToFlatCellIndex(ijk - vtkm::Id3(1, 1, 0)));
    }
    if ((ijk[0] < this->PointDimensions[0] - 1) && (ijk[1] > 0) &&
        (ijk[2] < this->PointDimensions[2] - 1))
    {
      cellIds.Append(this->LogicalToFlatCellIndex(ijk - vtkm::Id3(0, 1, 0)));
    }
    if ((ijk[0] > 0) && (ijk[1] < this->PointDimensions[1] - 1) &&
        (ijk[2] < this->PointDimensions[2] - 1))
    {
      cellIds.Append(this->LogicalToFlatCellIndex(ijk - vtkm::Id3(1, 0, 0)));
    }
    if ((ijk[0] < this->PointDimensions[0] - 1) && (ijk[1] < this->PointDimensions[1] - 1) &&
        (ijk[2] < this->PointDimensions[2] - 1))
    {
      cellIds.Append(this->LogicalToFlatCellIndex(ijk));
    }

    return cellIds;
  }

  VTKM_EXEC_CONT
  vtkm::VecVariable<vtkm::Id, MAX_CELL_TO_POINT> GetCellsOfPoint(vtkm::Id pointIndex) const
  {
    return this->GetCellsOfPoint(this->FlatToLogicalPointIndex(pointIndex));
  }

  VTKM_CONT
  void PrintSummary(std::ostream& out) const
  {
    out << "   UniformConnectivity<3> ";
    out << "pointDim[" << this->PointDimensions[0] << " " << this->PointDimensions[1] << " "
        << this->PointDimensions[2] << "] ";
    out << std::endl;
  }

  VTKM_EXEC_CONT
  vtkm::Id3 FlatToLogicalPointIndex(vtkm::Id flatPointIndex) const
  {
    const vtkm::Id pointDims01 = this->PointDimensions[0] * this->PointDimensions[1];
    const vtkm::Id indexij = flatPointIndex % pointDims01;

    return vtkm::Id3(indexij % this->PointDimensions[0],
                     indexij / this->PointDimensions[0],
                     flatPointIndex / pointDims01);
  }

  VTKM_EXEC_CONT
  vtkm::Id LogicalToFlatPointIndex(const vtkm::Id3& logicalPointIndex) const
  {
    return logicalPointIndex[0] +
      this->PointDimensions[0] *
      (logicalPointIndex[1] + this->PointDimensions[1] * logicalPointIndex[2]);
  }

  VTKM_EXEC_CONT
  vtkm::Id3 FlatToLogicalCellIndex(vtkm::Id flatCellIndex) const
  {
    const vtkm::Id indexij = flatCellIndex % this->CellDim01;
    return vtkm::Id3(indexij % this->CellDimensions[0],
                     indexij / this->CellDimensions[0],
                     flatCellIndex / this->CellDim01);
  }

  VTKM_EXEC_CONT
  vtkm::Id LogicalToFlatCellIndex(const vtkm::Id3& logicalCellIndex) const
  {
    return logicalCellIndex[0] +
      this->CellDimensions[0] *
      (logicalCellIndex[1] + this->CellDimensions[1] * logicalCellIndex[2]);
  }

private:
  vtkm::Id3 PointDimensions;
  vtkm::Id3 CellDimensions;
  vtkm::Id CellDim01;
};

// We may want to generalize this class depending on how ConnectivityExplicit
// eventually handles retrieving cell to point connectivity.

template <typename From, typename To, vtkm::IdComponent Dimension>
struct ConnectivityStructuredIndexHelper
{
  // We want an unconditional failure if this unspecialized class ever gets
  // instantiated, because it means someone missed a topology mapping type.
  // We need to create a test which depends on the templated types so
  // it doesn't get picked up without a concrete instantiation.
  VTKM_STATIC_ASSERT_MSG(sizeof(To) == static_cast<size_t>(-1),
                         "Missing Specialization for Topologies");
};

template <vtkm::IdComponent Dimension>
struct ConnectivityStructuredIndexHelper<vtkm::TopologyElementTagPoint,
                                         vtkm::TopologyElementTagCell,
                                         Dimension>
{
  typedef vtkm::internal::ConnectivityStructuredInternals<Dimension> ConnectivityType;
  typedef typename ConnectivityType::SchedulingRangeType LogicalIndexType;

  typedef vtkm::Vec<vtkm::Id, ConnectivityType::NUM_POINTS_IN_CELL> IndicesType;

  template <typename IndexType>
  VTKM_EXEC_CONT static IndicesType GetIndices(const ConnectivityType& connectivity,
                                               const IndexType& cellIndex)
  {
    return connectivity.GetPointsOfCell(cellIndex);
  }

  VTKM_EXEC_CONT
  static LogicalIndexType FlatToLogicalFromIndex(const ConnectivityType& connectivity,
                                                 vtkm::Id flatFromIndex)
  {
    return connectivity.FlatToLogicalPointIndex(flatFromIndex);
  }

  VTKM_EXEC_CONT
  static vtkm::Id LogicalToFlatFromIndex(const ConnectivityType& connectivity,
                                         const LogicalIndexType& logicalFromIndex)
  {
    return connectivity.LogicalToFlatPointIndex(logicalFromIndex);
  }

  VTKM_EXEC_CONT
  static LogicalIndexType FlatToLogicalToIndex(const ConnectivityType& connectivity,
                                               vtkm::Id flatToIndex)
  {
    return connectivity.FlatToLogicalCellIndex(flatToIndex);
  }

  VTKM_EXEC_CONT
  static vtkm::Id LogicalToFlatToIndex(const ConnectivityType& connectivity,
                                       const LogicalIndexType& logicalToIndex)
  {
    return connectivity.LogicalToFlatCellIndex(logicalToIndex);
  }
};

template <vtkm::IdComponent Dimension>
struct ConnectivityStructuredIndexHelper<vtkm::TopologyElementTagCell,
                                         vtkm::TopologyElementTagPoint,
                                         Dimension>
{
  typedef vtkm::internal::ConnectivityStructuredInternals<Dimension> ConnectivityType;
  typedef typename ConnectivityType::SchedulingRangeType LogicalIndexType;

  typedef vtkm::VecVariable<vtkm::Id, ConnectivityType::MAX_CELL_TO_POINT> IndicesType;

  template <typename IndexType>
  VTKM_EXEC_CONT static IndicesType GetIndices(const ConnectivityType& connectivity,
                                               const IndexType& pointIndex)
  {
    return connectivity.GetCellsOfPoint(pointIndex);
  }

  VTKM_EXEC_CONT
  static LogicalIndexType FlatToLogicalFromIndex(const ConnectivityType& connectivity,
                                                 vtkm::Id flatFromIndex)
  {
    return connectivity.FlatToLogicalCellIndex(flatFromIndex);
  }

  VTKM_EXEC_CONT
  static vtkm::Id LogicalToFlatFromIndex(const ConnectivityType& connectivity,
                                         const LogicalIndexType& logicalFromIndex)
  {
    return connectivity.LogicalToFlatCellIndex(logicalFromIndex);
  }

  VTKM_EXEC_CONT
  static LogicalIndexType FlatToLogicalToIndex(const ConnectivityType& connectivity,
                                               vtkm::Id flatToIndex)
  {
    return connectivity.FlatToLogicalPointIndex(flatToIndex);
  }

  VTKM_EXEC_CONT
  static vtkm::Id LogicalToFlatToIndex(const ConnectivityType& connectivity,
                                       const LogicalIndexType& logicalToIndex)
  {
    return connectivity.LogicalToFlatPointIndex(logicalToIndex);
  }
};
}
} // namespace vtkm::internal

#endif //vtk_m_internal_ConnectivityStructuredInternals_h<|MERGE_RESOLUTION|>--- conflicted
+++ resolved
@@ -313,13 +313,7 @@
   typedef vtkm::CellShapeTagHexahedron CellShapeTag;
 
   VTKM_EXEC_CONT
-<<<<<<< HEAD
-  //DRP
-  /*  inline */ vtkm::Vec<vtkm::Id,NUM_POINTS_IN_CELL>
-  GetPointsOfCell(const SchedulingRangeType &ijk) const
-=======
   vtkm::Vec<vtkm::Id, NUM_POINTS_IN_CELL> GetPointsOfCell(const SchedulingRangeType& ijk) const
->>>>>>> 017c7c3e
   {
     vtkm::Vec<vtkm::Id, NUM_POINTS_IN_CELL> pointIds;
     pointIds[0] = (ijk[2] * this->PointDimensions[1] + ijk[1]) * this->PointDimensions[0] + ijk[0];
