//============================================================================
//  Copyright (c) Kitware, Inc.
//  All rights reserved.
//  See LICENSE.txt for details.
//  This software is distributed WITHOUT ANY WARRANTY; without even
//  the implied warranty of MERCHANTABILITY or FITNESS FOR A PARTICULAR
//  PURPOSE.  See the above copyright notice for more information.
//
//  Copyright 2014 National Technology & Engineering Solutions of Sandia, LLC (NTESS).
//  Copyright 2014 UT-Battelle, LLC.
//  Copyright 2014 Los Alamos National Security.
//
//  Under the terms of Contract DE-NA0003525 with NTESS,
//  the U.S. Government retains certain rights in this software.
//
//  Under the terms of Contract DE-AC52-06NA25396 with Los Alamos National
//  Laboratory (LANL), the U.S. Government retains certain rights in
//  this software.
//============================================================================
#ifndef vtk_m_internal_Configure_h
#define vtk_m_internal_Configure_h

#ifdef __CUDACC__
#define VTKM_CUDA
#endif

#if defined(_MSC_VER)
//MSVC 2015+ can use a clang frontend, so we want to label it only as MSVC
//and not MSVC and clang
#define VTKM_MSVC

#elif defined(__INTEL_COMPILER)
//Intel 14+ on OSX uses a clang frontend, so again we want to label them as
//intel only, and not intel and clang
#define VTKM_ICC

#elif defined(__PGI)
// PGI reports as GNUC as it generates the same ABI, so we need to check for
// it before gcc.
#define VTKM_PGI

#elif defined(__clang__)
//Check for clang before GCC, as clang says it is GNUC since it has ABI
//compliance
#define VTKM_CLANG

#elif defined(__GNUC__)
// Several compilers pretend to be GCC but have minor differences. Try to
// compensate for that, by checking for those compilers first
#define VTKM_GCC
#endif


#if defined(unix) || defined(__unix) || defined(__unix__) || (defined(__APPLE__) && defined(__MACH__))
#include <unistd.h>
# ifdef _POSIX_VERSION
#  define VTKM_POSIX _POSIX_VERSION
# endif
#endif

#if defined(_WIN32)
# define VTKM_WINDOWS
#endif

#if !defined(VTKM_NO_ASSERT)
#cmakedefine VTKM_NO_ASSERT
#endif

#if !defined(VTKM_USE_DOUBLE_PRECISION) && !defined(VTKM_NO_DOUBLE_PRECISION)
#cmakedefine VTKM_USE_DOUBLE_PRECISION
#endif

#if defined(VTKM_USE_DOUBLE_PRECISION) && defined(VTKM_NO_DOUBLE_PRECISION)
# error Both VTKM_USE_DOUBLE_PRECISION and VTKM_NO_DOUBLE_PRECISION defined.  Do not know what to do.
#endif

#if !defined(VTKM_USE_64BIT_IDS) && !defined(VTKM_NO_64BIT_IDS)
#cmakedefine VTKM_USE_64BIT_IDS
#endif

#if defined(VTKM_USE_64BIT_IDS) && defined(VTKM_NO_64BIT_IDS)
# error Both VTKM_USE_64BIT_IDS and VTKM_NO_64BIT_IDS defined.  Do not know what to do.
#endif

#define VTKM_SIZE_LONG @VTKm_SIZE_LONG@
#define VTKM_SIZE_LONG_LONG @VTKm_SIZE_LONG_LONG@

<<<<<<< HEAD
=======
#ifdef VTKM_USE_DOUBLE_PRECISION
# ifndef VTKM_SIZE_SCALAR
#  define VTKM_SIZE_SCALAR VTKM_SIZE_DOUBLE
# endif
# ifndef VTKM_ALIGNMENT_TWO_SCALAR
#  define VTKM_ALIGNMENT_TWO_SCALAR 16
# endif
# ifndef VTKM_ALIGNMENT_FOUR_SCALAR
#  define VTKM_ALIGNMENT_FOUR_SCALAR 8
# endif
#else
# ifndef VTKM_SIZE_SCALAR
#  define VTKM_SIZE_SCALAR VTKM_SIZE_FLOAT
#  define VTKM_ALIGNMENT_SCALAR VTKM_SIZE_SCALAR
# endif
# ifndef VTKM_ALIGNMENT_TWO_SCALAR
#  define VTKM_ALIGNMENT_TWO_SCALAR 8
# endif
# ifndef VTKM_ALIGNMENT_FOUR_SCALAR
#  define VTKM_ALIGNMENT_FOUR_SCALAR 16
# endif
#endif

// Defines the cache line size in bytes to align allocations to
#ifndef VTKM_ALLOCATION_ALIGNMENT
#define VTKM_ALLOCATION_ALIGNMENT 64
#endif

#ifdef VTKM_USE_64BIT_IDS
# ifndef VTKM_SIZE_ID
#  define VTKM_SIZE_ID 8
# endif
#else
# ifndef VTKM_SIZE_ID
#  define VTKM_SIZE_ID 4
# endif
#endif

>>>>>>> 01c9d6e2
// Define a pair of macros, VTKM_THIRDPARTY_PRE_INCLUDE and VTKM_THIRDPARTY_POST_INCLUDE,
// that should be wrapped around any #include for a tbb or thrust header file. Mostly
// this is used to set pragmas that dissable warnings that VTK-m checks for
// but tbb and thrust does not.
#if (defined(VTKM_GCC) || defined(VTKM_CLANG))

#define VTK_M_THIRDPARTY_GENERAL_WARNING_PRAGMAS \
  _Pragma("GCC diagnostic ignored \"-Wconversion\"") \
  _Pragma("GCC diagnostic ignored \"-Wshadow\"") \
  _Pragma("GCC diagnostic ignored \"-Wunused-parameter\"")

// GCC has a unused by set variable warnings that needs to be silenced.
#if defined(VTKM_GCC)
#define VTK_M_THIRDPARTY_GCC_WARNING_PRAGMAS \
  _Pragma("GCC diagnostic ignored \"-Wunused-but-set-variable\"") \
  _Pragma("GCC diagnostic ignored \"-Wunused-variable\"")
#else
#define VTK_M_THIRDPARTY_GCC_WARNING_PRAGMAS
#endif

// Newer versions of clang have an unused-local-typedef warning, but not older
// versions. This checks for the apple version of clang, which is different
// than other clang compiled versions. If using a non-apple version of clang,
// you might need to extend this condition.
#if defined(VTKM_CLANG) && (__apple_build_version__ >= 7000072)
#define VTK_M_THIRDPARTY_CLANG_WARNING_PRAGMAS \
  _Pragma("GCC diagnostic ignored \"-Wunused-local-typedef\"")
#else
#define VTK_M_THIRDPARTY_CLANG_WARNING_PRAGMAS
#endif

// Older versions of GCC don't support the push/pop pragmas. Right now we are
// not checking for GCC 3 or earlier. I'm not sure we have a use case for that.
#if defined(VTKM_GCC) && (__GNUC__ == 4 && __GNUC_MINOR__ < 6)
#define VTK_M_THIRDPARTY_WARNINGS_PUSH
#define VTK_M_THRIDPARTY_WARNINGS_POP
#else
#define VTK_M_THIRDPARTY_WARNINGS_PUSH _Pragma("GCC diagnostic push")
#define VTK_M_THRIDPARTY_WARNINGS_POP  _Pragma("GCC diagnostic pop")
#endif

#define VTKM_THIRDPARTY_PRE_INCLUDE \
  VTK_M_THIRDPARTY_WARNINGS_PUSH \
  VTK_M_THIRDPARTY_GENERAL_WARNING_PRAGMAS \
  VTK_M_THIRDPARTY_GCC_WARNING_PRAGMAS \
  VTK_M_THIRDPARTY_CLANG_WARNING_PRAGMAS
#define VTKM_THIRDPARTY_POST_INCLUDE \
  VTK_M_THRIDPARTY_WARNINGS_POP

#elif (defined(VTKM_MSVC))
#define VTKM_THIRDPARTY_PRE_INCLUDE \
  __pragma(warning(push)) \
  __pragma(warning(disable:4100)) \
  __pragma(warning(disable:4127)) \
  __pragma(warning(disable:4201)) \
  __pragma(warning(disable:4244)) \
  __pragma(warning(disable:4267)) \
  __pragma(warning(disable:4324)) \
  __pragma(warning(disable:4510)) \
  __pragma(warning(disable:4512)) \
  __pragma(warning(disable:4515)) \
  __pragma(warning(disable:4610)) \
  __pragma(warning(disable:4800))
#define VTKM_THIRDPARTY_POST_INCLUDE \
  __pragma(warning(pop))
#else
#define VTKM_THIRDPARTY_PRE_INCLUDE
#define VTKM_THIRDPARTY_POST_INCLUDE
#endif

//Determine if current compiler supports vectorization pragma's
//if so set the define VTKM_COMPILER_SUPPORTS_VECTOR_PRAGMAS
//
//While ICC 14 does support simd pragma, in testing we find that the
//simd code produces SIGBUS and isn't safe to use.
//
#if ( defined(VTKM_GCC) && ( __GNUC__ > 4 || (__GNUC__ == 4 && __GNUC_MINOR__ >= 9)  ) ) || \
    ( defined(VTKM_ICC) && (__INTEL_COMPILER >= 1500) ) || \
    ( defined(VTKM_CLANG) && defined(__apple_build_version__) && (__apple_build_version__ >= 7000000) ) || \
    ( defined(VTKM_CLANG) && !defined(__apple_build_version__) && (__clang_major__ > 3) ) || \
    ( defined(VTKM_CLANG) && !defined(__apple_build_version__) && (__clang_major__ == 3 && __clang_minor__ >= 5) )
#define VTKM_COMPILER_SUPPORTS_VECTOR_PRAGMAS 1
#endif


// Define a pair of macros, VTKM_VECTORIZATION_PRE_LOOP and VTKM_VECTORIZATION_IN_LOOP,
// that should be wrapped around any "for"/"while" that you want vectorized.
// This is used to set per compiler pragmas for vectorization, and to disable
// any warnings that about vectorization failures.
#cmakedefine VTKM_VECTORIZATION_ENABLED

#if defined(VTKM_COMPILER_SUPPORTS_VECTOR_PRAGMAS) &&\
    defined(VTKM_VECTORIZATION_ENABLED)
#if defined(VTKM_CLANG)
//clang only needs pre loop
#define VTKM_VECTORIZATION_PRE_LOOP \
  _Pragma("clang loop vectorize(enable) interleave(enable)")
#define VTKM_VECTORIZATION_IN_LOOP
#elif defined(VTKM_ICC) && defined(NDEBUG)
//Note: icc can't do vectorization in debug builds
//icc needs pre and in loop
//For ICC we want ivdep over simd for the following reason:
//#pragma simd is a more powerful combo of '#pragma vector always' and '#pragma ivdep'
//The compiler does not check for aliasing or dependencies that might cause
//incorrect results after vectorization, and it does not protect against illegal
//memory references. #pragma ivdep overrides potential dependencies, but the
//compiler still performs a dependency analysis, and will not vectorize if it
//finds a proven dependency that would affect results. With #pragma simd, the
//compiler does no such analysis, and tries to vectorize regardless.
//
//Final: We are currently disabling all vectorization with ICC
// in the short-term. Both ivdep and simd cause a horrible decrease in compile
// time, and generates bad vectorization code.
#define VTKM_VECTORIZATION_PRE_LOOP
#define VTKM_VECTORIZATION_IN_LOOP
#elif defined(VTKM_GCC)
//gcc only needs in loop
#define VTKM_VECTORIZATION_PRE_LOOP \
  _Pragma("GCC ivdep")
#define VTKM_VECTORIZATION_IN_LOOP
#else
// Compiler is unknown so we don't define any vectortization pragmas
#define VTKM_VECTORIZATION_PRE_LOOP
#define VTKM_VECTORIZATION_IN_LOOP
#endif
#else
// Compiler doesn't support any vectortization pragmas
#define VTKM_VECTORIZATION_PRE_LOOP
#define VTKM_VECTORIZATION_IN_LOOP
#endif

//Mark if we are building with CUDA enabled
#ifndef VTKM_ENABLE_CUDA
#cmakedefine VTKM_ENABLE_CUDA
#endif
//Mark if we are building with TBB enabled
#ifndef VTKM_ENABLE_TBB
#cmakedefine VTKM_ENABLE_TBB
#endif

//Mark if we are building with MPI enabled.
#cmakedefine VTKM_ENABLE_MPI

#if __cplusplus >= 201103L || \
    ( defined(VTKM_MSVC) && _MSC_VER >= 1800  ) || \
    ( defined(VTKM_ICC)  && defined(__INTEL_CXX11_MODE__) )
#define VTKM_HAVE_CXX_11
#else
#error "VTK-m requires at least a C++11 compiler"
#endif


// Define a pair of macros, VTKM_SWALLOW_SEMICOLON_PRE_BLOCK and
// VTKM_SWALLOW_SEMICOLON_POST_BLOCK that can be used around a block in a
// macro to "swallow" the semicolon after the macro's use so that it is
// used like a function without warnings about extra semicolons. It is
// generally implemented by wrapping the block as a do/while with a false
// condition so that it executes exactly once. (See, for example,
// https://gcc.gnu.org/onlinedocs/cpp/Swallowing-the-Semicolon.html)
// However, some compilers might complain about this, too. For example, you
// might get a complaint about a loop with a constant expression. These
// macros take care of these conditions.
#ifdef VTKM_MSVC
#define VTKM_SWALLOW_SEMICOLON_PRE_BLOCK \
  __pragma(warning(push)) \
  __pragma(warning(disable:4127)) \
  do
#define VTKM_SWALLOW_SEMICOLON_POST_BLOCK \
  while (false) \
  __pragma(warning(pop))
#else // not VTKM_MSVC
#define VTKM_SWALLOW_SEMICOLON_PRE_BLOCK \
  do
#define VTKM_SWALLOW_SEMICOLON_POST_BLOCK \
  while (false)
#endif

// Use a trick to pass arguments containing commas through a macro. This is
// helpful for mixing template code with macros.
// See https://stackoverflow.com/questions/13842468
#define VTKM_PASS_COMMAS(...) __VA_ARGS__

#ifdef VTKM_MSVC
//With MSVC the types that we generate cause warning C4503 (long symbol names)
//this doesn't affect the resulting binary so we just suppress that warning
//
#pragma warning(disable:4503)

//MSVC has a warning for using "unsafe" algorithms such as fill_n that can
//easily overrun the end of unchecked pointers. The problem is that there
//are lots of valid uses of these algorithms, and the signal that this is
//a valid use is MSVC-specific. Even less fortunate is the fact that if
//another header violates the warning, it is impossible to suppress it
//because it happens in a system header file (xutility), which was included
//far before the actual offending code occurred. Even less fortunate than
//that, a boost header we (indirectly) use sets off this warning, cannot
//be suppressed, and is not going to be fixed
//(https://svn.boost.org/trac/boost/ticket/11426). The best solution is to
//turn off this problematic warning for everybody.
//
#pragma warning(disable:4996)

//In VTK-m libraries, we are typically exporting (with declspec) classes rather
//than the independent methods within the class. When you are exporting to a
//dll in MSVC and the class contains a field that is not similarly exported,
//then you get a warning. This is generally not an issue for our use since we
//are really only using classes from the standard library and distributed with
//VTK-m itself. The only sane way to fix the issue is to just disable the
//warning.
//
#pragma warning(disable:4251)

// MSVC 2013 and earlier only:
#if _MSC_VER <= 1800
// Generates numerous warnings that implicit constructors can't
// be constructed. This is understood and we don't care.
#pragma warning(disable:4510)

// Generates numerous warnings that implicit assignment operators can't
// be constructed. This is understood and we don't care.
#pragma warning(disable:4512)
#endif // MSVC <= 2013

#endif

#endif //vtkm_internal_Configure_h<|MERGE_RESOLUTION|>--- conflicted
+++ resolved
@@ -85,47 +85,11 @@
 #define VTKM_SIZE_LONG @VTKm_SIZE_LONG@
 #define VTKM_SIZE_LONG_LONG @VTKm_SIZE_LONG_LONG@
 
-<<<<<<< HEAD
-=======
-#ifdef VTKM_USE_DOUBLE_PRECISION
-# ifndef VTKM_SIZE_SCALAR
-#  define VTKM_SIZE_SCALAR VTKM_SIZE_DOUBLE
-# endif
-# ifndef VTKM_ALIGNMENT_TWO_SCALAR
-#  define VTKM_ALIGNMENT_TWO_SCALAR 16
-# endif
-# ifndef VTKM_ALIGNMENT_FOUR_SCALAR
-#  define VTKM_ALIGNMENT_FOUR_SCALAR 8
-# endif
-#else
-# ifndef VTKM_SIZE_SCALAR
-#  define VTKM_SIZE_SCALAR VTKM_SIZE_FLOAT
-#  define VTKM_ALIGNMENT_SCALAR VTKM_SIZE_SCALAR
-# endif
-# ifndef VTKM_ALIGNMENT_TWO_SCALAR
-#  define VTKM_ALIGNMENT_TWO_SCALAR 8
-# endif
-# ifndef VTKM_ALIGNMENT_FOUR_SCALAR
-#  define VTKM_ALIGNMENT_FOUR_SCALAR 16
-# endif
-#endif
-
 // Defines the cache line size in bytes to align allocations to
 #ifndef VTKM_ALLOCATION_ALIGNMENT
 #define VTKM_ALLOCATION_ALIGNMENT 64
 #endif
 
-#ifdef VTKM_USE_64BIT_IDS
-# ifndef VTKM_SIZE_ID
-#  define VTKM_SIZE_ID 8
-# endif
-#else
-# ifndef VTKM_SIZE_ID
-#  define VTKM_SIZE_ID 4
-# endif
-#endif
-
->>>>>>> 01c9d6e2
 // Define a pair of macros, VTKM_THIRDPARTY_PRE_INCLUDE and VTKM_THIRDPARTY_POST_INCLUDE,
 // that should be wrapped around any #include for a tbb or thrust header file. Mostly
 // this is used to set pragmas that dissable warnings that VTK-m checks for
