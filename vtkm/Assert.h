--- conflicted
+++ resolved
@@ -14,8 +14,6 @@
 #include <vtkm/internal/Configure.h>
 
 #include <cassert>
-<<<<<<< HEAD
-=======
 
 // Pick up conditions where we want to turn on/off assert.
 #ifndef VTKM_NO_ASSERT
@@ -27,7 +25,6 @@
 #define VTKM_NO_ASSERT
 #endif
 #endif // VTKM_NO_ASSERT
->>>>>>> d2d1c854
 
 /// \def VTKM_ASSERT(condition)
 ///
