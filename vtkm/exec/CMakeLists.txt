##============================================================================
##  Copyright (c) Kitware, Inc.
##  All rights reserved.
##  See LICENSE.txt for details.
##  This software is distributed WITHOUT ANY WARRANTY; without even
##  the implied warranty of MERCHANTABILITY or FITNESS FOR A PARTICULAR
##  PURPOSE.  See the above copyright notice for more information.
##
##  Copyright 2014 National Technology & Engineering Solutions of Sandia, LLC (NTESS).
##  Copyright 2014 UT-Battelle, LLC.
##  Copyright 2014 Los Alamos National Security.
##
##  Under the terms of Contract DE-NA0003525 with NTESS,
##  the U.S. Government retains certain rights in this software.
##
##  Under the terms of Contract DE-AC52-06NA25396 with Los Alamos National
##  Laboratory (LANL), the U.S. Government retains certain rights in
##  this software.
##============================================================================

set(headers
  AtomicArray.h
  BoundingIntervalHierarchyExec.h
  CellDerivative.h
  CellEdge.h
  CellFace.h
  CellInside.h
  CellInterpolate.h
  CellLocator.h
  CellMeasure.h
  ColorTable.h
  ConnectivityExplicit.h
  ConnectivityPermuted.h
  ConnectivityStructured.h
  ExecutionWholeArray.h
  FunctorBase.h
  Jacobian.h
  ParametricCoordinates.h
  PointLocator.h
<<<<<<< HEAD
=======
  PointLocatorUniformGrid.h
>>>>>>> 290ed59c
  TaskBase.h
  )

set(header_impls
  ColorTable.hxx
  )

#-----------------------------------------------------------------------------
add_subdirectory(internal)
add_subdirectory(arg)

vtkm_declare_headers(${headers})
vtkm_declare_headers(${header_impls} TESTABLE OFF)


#-----------------------------------------------------------------------------
add_subdirectory(serial)
add_subdirectory(tbb)
add_subdirectory(openmp)
add_subdirectory(cuda)

#-----------------------------------------------------------------------------
add_subdirectory(testing)<|MERGE_RESOLUTION|>--- conflicted
+++ resolved
@@ -37,10 +37,7 @@
   Jacobian.h
   ParametricCoordinates.h
   PointLocator.h
-<<<<<<< HEAD
-=======
   PointLocatorUniformGrid.h
->>>>>>> 290ed59c
   TaskBase.h
   )
 
