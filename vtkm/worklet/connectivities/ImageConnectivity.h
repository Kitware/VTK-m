//=============================================================================
//
//  Copyright (c) Kitware, Inc.
//  All rights reserved.
//  See LICENSE.txt for details.
//
//  This software is distributed WITHOUT ANY WARRANTY; without even
//  the implied warranty of MERCHANTABILITY or FITNESS FOR A PARTICULAR
//  PURPOSE.  See the above copyright notice for more information.
//
//  Copyright 2018 National Technology & Engineering Solutions of Sandia, LLC (NTESS).
//  Copyright 2018 UT-Battelle, LLC.
//  Copyright 2018 Los Alamos National Security.
//
//  Under the terms of Contract DE-NA0003525 with NTESS,
//  the U.S. Government retains certain rights in this software.
//  Under the terms of Contract DE-AC52-06NA25396 with Los Alamos National
//  Laboratory (LANL), the U.S. Government retains certain rights in
//  this software.
//
//=============================================================================

#ifndef vtk_m_worklet_connectivity_ImageConnectivity_h
#define vtk_m_worklet_connectivity_ImageConnectivity_h

#include <vtkm/worklet/DispatcherMapField.h>
#include <vtkm/worklet/DispatcherPointNeighborhood.h>
#include <vtkm/worklet/WorkletMapField.h>
#include <vtkm/worklet/WorkletPointNeighborhood.h>

#include <iomanip>
#include <vtkm/worklet/connectivities/InnerJoin.h>
#include <vtkm/worklet/connectivities/UnionFind.h>

namespace vtkm
{
namespace worklet
{
namespace connectivity
{
namespace detail
{

class ImageGraft : public vtkm::worklet::WorkletPointNeighborhood
{
public:
  using ControlSignature = void(CellSetIn,
<<<<<<< HEAD
                                FieldIn<> index,
                                FieldInNeighborhood<> compIn,
                                FieldInNeighborhood<> color,
                                WholeArrayInOut<> compOut,
                                FieldOut<> changed);
=======
                                FieldInNeighborhood comp,
                                FieldInNeighborhood color,
                                FieldOut newComp);
>>>>>>> 702e2276

  using ExecutionSignature = _6(_2, _3, _4, _5);

  template <typename Comp>
  VTKM_EXEC vtkm::Id findRoot(Comp& comp, vtkm::Id index) const
  {
    while (comp.Get(index) != index)
      index = comp.Get(index);
    return index;
  }

  // compOut is an alias of compIn such that we can update component labels
  template <typename NeighborComp, typename NeighborColor, typename CompOut>
  VTKM_EXEC bool operator()(const vtkm::Id index,
                            const NeighborComp& neighborComp,
                            const NeighborColor& neighborColor,
                            CompOut& compOut) const
  {
    vtkm::Id myComp = neighborComp.Get(0, 0, 0);
    auto minComp = myComp;

    auto myColor = neighborColor.Get(0, 0, 0);

    for (int k = -1; k <= 1; k++)
    {
      for (int j = -1; j <= 1; j++)
      {
        for (int i = -1; i <= 1; i++)
        {
          if (myColor == neighborColor.Get(i, j, k))
          {
            minComp = vtkm::Min(minComp, neighborComp.Get(i, j, k));
          }
        }
      }
    }
    // I don't just only want to update the component label of this pixel, I actually
    // want to Union(FindRoot(myComponent), FindRoot(minComp)) and then Flatten the
    // result.
    compOut.Set(index, minComp);

    auto myRoot = findRoot(compOut, myComp);
    auto newRoot = findRoot(compOut, minComp);

    if (myRoot < newRoot)
      compOut.Set(newRoot, myRoot);
    else if (myRoot > newRoot)
      compOut.Set(myRoot, newRoot);

    // return if the labeling has changed.
    return myComp != minComp;
  }
};
}

class ImageConnectivity
{
public:
  class RunImpl
  {
  public:
    template <int Dimension, typename T, typename StorageT, typename OutputPortalType>
    void operator()(const vtkm::cont::ArrayHandle<T, StorageT>& pixels,
                    const vtkm::cont::CellSetStructured<Dimension>& input,
                    OutputPortalType& components) const
    {
      using Algorithm = vtkm::cont::Algorithm;

      Algorithm::Copy(vtkm::cont::ArrayHandleCounting<vtkm::Id>(0, 1, pixels.GetNumberOfValues()),
                      components);

      vtkm::cont::ArrayHandle<vtkm::Id> pixelIds;
      Algorithm::Copy(vtkm::cont::ArrayHandleCounting<vtkm::Id>(0, 1, pixels.GetNumberOfValues()),
                      pixelIds);

      vtkm::cont::ArrayHandle<bool> changed;

      using DispatcherType = vtkm::worklet::DispatcherPointNeighborhood<detail::ImageGraft>;

      do
      {
        DispatcherType dispatcher;
        dispatcher.Invoke(input, pixelIds, components, pixels, components, changed);

        vtkm::worklet::DispatcherMapField<PointerJumping> pointJumpingDispatcher;
        pointJumpingDispatcher.Invoke(pixelIds, components);

      } while (Algorithm::Reduce(changed, false, vtkm::LogicalOr()));

      // renumber connected component to the range of [0, number of components).
      vtkm::cont::ArrayHandle<vtkm::Id> uniqueComponents;
      Algorithm::Copy(components, uniqueComponents);
      Algorithm::Sort(uniqueComponents);
      Algorithm::Unique(uniqueComponents);

      vtkm::cont::ArrayHandle<vtkm::Id> uniqueColor;
      Algorithm::Copy(
        vtkm::cont::ArrayHandleCounting<vtkm::Id>(0, 1, uniqueComponents.GetNumberOfValues()),
        uniqueColor);
      vtkm::cont::ArrayHandle<vtkm::Id> cellColors;
      vtkm::cont::ArrayHandle<vtkm::Id> pixelIdsOut;
      InnerJoin().Run(
        components, pixelIds, uniqueComponents, uniqueColor, cellColors, pixelIdsOut, components);

      Algorithm::SortByKey(pixelIdsOut, components);
    }
  };

<<<<<<< HEAD
  // TODO: Do we really need the CellSet as input parameter?
  template <int Dimension, typename T, typename S, typename OutputPortalType>
  void Run(const vtkm::cont::CellSetStructured<Dimension>& input,
           const vtkm::cont::DynamicArrayHandleBase<T, S>& pixels,
           OutputPortalType& componentsOut) const
  {
    using Types = vtkm::TypeListTagScalarAll;
    vtkm::cont::CastAndCall(pixels.ResetTypeList(Types{}), RunImpl(), input, componentsOut);
=======
  template <typename T, typename OutputPortalType>
  void Run(const vtkm::cont::CellSetStructured<2>& input,
           const vtkm::cont::VariantArrayHandleBase<T>& pixels,
           OutputPortalType& componentsOut) const
  {
    using Types = vtkm::ListTagBase<vtkm::UInt8>;
    vtkm::cont::CastAndCall(pixels.ResetTypes(Types{}), RunImpl(), input, componentsOut);
>>>>>>> 702e2276
  }

  template <int Dimension, typename T, typename S, typename OutputPortalType>
  void Run(const vtkm::cont::CellSetStructured<Dimension>& input,
           const vtkm::cont::ArrayHandle<T, S>& pixels,
           OutputPortalType& componentsOut) const
  {
    vtkm::cont::CastAndCall(pixels, RunImpl(), input, componentsOut);
  }
};
}
}
}

#endif // vtk_m_worklet_connectivity_ImageConnectivity_h<|MERGE_RESOLUTION|>--- conflicted
+++ resolved
@@ -45,17 +45,11 @@
 {
 public:
   using ControlSignature = void(CellSetIn,
-<<<<<<< HEAD
-                                FieldIn<> index,
-                                FieldInNeighborhood<> compIn,
-                                FieldInNeighborhood<> color,
-                                WholeArrayInOut<> compOut,
-                                FieldOut<> changed);
-=======
-                                FieldInNeighborhood comp,
+                                FieldIn index,
+                                FieldInNeighborhood compIn,
                                 FieldInNeighborhood color,
-                                FieldOut newComp);
->>>>>>> 702e2276
+                                WholeArrayInOut compOut,
+                                FieldOut changed);
 
   using ExecutionSignature = _6(_2, _3, _4, _5);
 
@@ -164,24 +158,14 @@
     }
   };
 
-<<<<<<< HEAD
   // TODO: Do we really need the CellSet as input parameter?
-  template <int Dimension, typename T, typename S, typename OutputPortalType>
+  template <int Dimension, typename T, typename OutputPortalType>
   void Run(const vtkm::cont::CellSetStructured<Dimension>& input,
-           const vtkm::cont::DynamicArrayHandleBase<T, S>& pixels,
+           const vtkm::cont::VariantArrayHandleBase<T>& pixels,
            OutputPortalType& componentsOut) const
   {
     using Types = vtkm::TypeListTagScalarAll;
-    vtkm::cont::CastAndCall(pixels.ResetTypeList(Types{}), RunImpl(), input, componentsOut);
-=======
-  template <typename T, typename OutputPortalType>
-  void Run(const vtkm::cont::CellSetStructured<2>& input,
-           const vtkm::cont::VariantArrayHandleBase<T>& pixels,
-           OutputPortalType& componentsOut) const
-  {
-    using Types = vtkm::ListTagBase<vtkm::UInt8>;
     vtkm::cont::CastAndCall(pixels.ResetTypes(Types{}), RunImpl(), input, componentsOut);
->>>>>>> 702e2276
   }
 
   template <int Dimension, typename T, typename S, typename OutputPortalType>
