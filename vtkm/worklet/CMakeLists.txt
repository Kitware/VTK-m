##============================================================================
##  Copyright (c) Kitware, Inc.
##  All rights reserved.
##  See LICENSE.txt for details.
##  This software is distributed WITHOUT ANY WARRANTY; without even
##  the implied warranty of MERCHANTABILITY or FITNESS FOR A PARTICULAR
##  PURPOSE.  See the above copyright notice for more information.
##
##  Copyright 2014 Sandia Corporation.
##  Copyright 2014 UT-Battelle, LLC.
##  Copyright 2014 Los Alamos National Security.
##
##  Under the terms of Contract DE-AC04-94AL85000 with Sandia Corporation,
##  the U.S. Government retains certain rights in this software.
##
##  Under the terms of Contract DE-AC52-06NA25396 with Los Alamos National
##  Laboratory (LANL), the U.S. Government retains certain rights in
##  this software.
##============================================================================

set(headers
  DispatcherMapField.h
  WorkletMapField.h
  DispatcherMapTopology.h
  WorkletMapTopology.h
  AverageByKey.h
  CellAverage.h
<<<<<<< HEAD
  ExternalFaces.h
=======
  Clip.h
>>>>>>> 68931a0d
  PointElevation.h
  VertexClustering.h
  )

#-----------------------------------------------------------------------------
add_subdirectory(internal)

vtkm_declare_headers(${headers})


#-----------------------------------------------------------------------------
add_subdirectory(testing)<|MERGE_RESOLUTION|>--- conflicted
+++ resolved
@@ -25,11 +25,8 @@
   WorkletMapTopology.h
   AverageByKey.h
   CellAverage.h
-<<<<<<< HEAD
+  Clip.h
   ExternalFaces.h
-=======
-  Clip.h
->>>>>>> 68931a0d
   PointElevation.h
   VertexClustering.h
   )
