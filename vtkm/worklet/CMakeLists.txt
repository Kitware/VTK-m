##============================================================================
##  Copyright (c) Kitware, Inc.
##  All rights reserved.
##  See LICENSE.txt for details.
##  This software is distributed WITHOUT ANY WARRANTY; without even
##  the implied warranty of MERCHANTABILITY or FITNESS FOR A PARTICULAR
##  PURPOSE.  See the above copyright notice for more information.
##
##  Copyright 2014 Sandia Corporation.
##  Copyright 2014 UT-Battelle, LLC.
##  Copyright 2014 Los Alamos National Security.
##
##  Under the terms of Contract DE-AC04-94AL85000 with Sandia Corporation,
##  the U.S. Government retains certain rights in this software.
##
##  Under the terms of Contract DE-AC52-06NA25396 with Los Alamos National
##  Laboratory (LANL), the U.S. Government retains certain rights in
##  this software.
##============================================================================

set(headers
  AverageByKey.h
  CellAverage.h
  CellDeepCopy.h
  Clip.h
  ContourTreeUniform.h
  DispatcherMapField.h
  DispatcherMapTopology.h
  DispatcherReduceByKey.h
  DispatcherStreamingMapField.h
  ExternalFaces.h
  ExtractGeometry.h
  ExtractPoints.h
  FieldHistogram.h
  FieldStatistics.h
  Gradient.h
  KernelSplatter.h
  Keys.h
  Magnitude.h
  MarchingCubes.h
  MarchingCubesDataTables.h
  Mask.h
  MaskPoints.h
  PointAverage.h
  PointElevation.h
  RemoveUnusedPoints.h
  ScatterCounting.h
  ScatterIdentity.h
  ScatterUniform.h
  StreamLineUniformGrid.h
  Tetrahedralize.h
  Threshold.h
<<<<<<< HEAD
  ThresholdPoints.h
  TriangulateExplicitGrid.h
  TriangulateUniformGrid.h
=======
  Triangulate.h
>>>>>>> 49d897ef
  VertexClustering.h
  WaveletCompressor.h
  WorkletMapField.h
  WorkletMapTopology.h
  WorkletReduceByKey.h
  )

#-----------------------------------------------------------------------------
add_subdirectory(internal)
add_subdirectory(contourtree)
add_subdirectory(splatkernels)
add_subdirectory(tetrahedralize)
add_subdirectory(triangulate)
add_subdirectory(wavelets)

vtkm_declare_headers(${headers})


#-----------------------------------------------------------------------------
add_subdirectory(testing)<|MERGE_RESOLUTION|>--- conflicted
+++ resolved
@@ -50,13 +50,8 @@
   StreamLineUniformGrid.h
   Tetrahedralize.h
   Threshold.h
-<<<<<<< HEAD
   ThresholdPoints.h
-  TriangulateExplicitGrid.h
-  TriangulateUniformGrid.h
-=======
   Triangulate.h
->>>>>>> 49d897ef
   VertexClustering.h
   WaveletCompressor.h
   WorkletMapField.h
