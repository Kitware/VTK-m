--- conflicted
+++ resolved
@@ -98,7 +98,6 @@
     SetBit(idx, TERMINATED);
   }
   VTKM_EXEC
-<<<<<<< HEAD
   void SetAtSpatialBoundary(const vtkm::Id& idx)
   {
     ClearBit(idx, STATUS_OK);
@@ -109,355 +108,254 @@
   {
     ClearBit(idx, STATUS_OK);
     SetBit(idx, AT_TEMPORAL_BOUNDARY);
-=======
-  void SetTookAnySteps(const vtkm::Id& idx, const bool& val)
-  {
-    if (val)
-      SetBit(idx, TOOK_ANY_STEPS);
-    else
-      ClearBit(idx, TOOK_ANY_STEPS);
->>>>>>> 57440239
-  }
-  VTKM_EXEC
-  void SetExitedSpatialBoundary(const vtkm::Id& idx)
-  {
-    ClearBit(idx, STATUS_OK);
-    SetBit(idx, EXITED_SPATIAL_BOUNDARY);
-  }
-  VTKM_EXEC
-  void SetExitedTemporalBoundary(const vtkm::Id& idx)
-  {
-    ClearBit(idx, STATUS_OK);
-    SetBit(idx, EXITED_TEMPORAL_BOUNDARY);
-  }
-  VTKM_EXEC
-  void SetError(const vtkm::Id& idx)
-  {
-    ClearBit(idx, STATUS_OK);
-    SetBit(idx, STATUS_ERROR);
-  }
-
-  /* Check Status */
-  VTKM_EXEC
-  bool OK(const vtkm::Id& idx) { return CheckBit(idx, STATUS_OK); }
-  VTKM_EXEC
-  bool Terminated(const vtkm::Id& idx) { return CheckBit(idx, TERMINATED); }
-  VTKM_EXEC
-  bool AtSpatialBoundary(const vtkm::Id& idx) { return CheckBit(idx, AT_SPATIAL_BOUNDARY); }
-  VTKM_EXEC
-  bool AtTemporalBoundary(const vtkm::Id& idx) { return CheckBit(idx, AT_TEMPORAL_BOUNDARY); }
-  VTKM_EXEC
-  bool ExitedSpatialBoundary(const vtkm::Id& idx) { return CheckBit(idx, EXITED_SPATIAL_BOUNDARY); }
-  VTKM_EXEC
-  bool ExitedTemporalBoundary(const vtkm::Id& idx)
-  {
-    return CheckBit(idx, EXITED_TEMPORAL_BOUNDARY);
-  }
-  VTKM_EXEC
-  bool Error(const vtkm::Id& idx) { return CheckBit(idx, STATUS_ERROR); }
-  VTKM_EXEC
-  bool Integrateable(const vtkm::Id& idx)
-  {
-    return OK(idx) && !(Terminated(idx) || AtSpatialBoundary(idx) || AtTemporalBoundary(idx));
-  }
-  VTKM_EXEC
-  bool Done(const vtkm::Id& idx) { return !Integrateable(idx); }
-
-  /* Bit Operations */
-  VTKM_EXEC
-  void Clear(const vtkm::Id& idx) { Status.Set(idx, 0); }
-  VTKM_EXEC
-  void SetBit(const vtkm::Id& idx, const ParticleStatus& b)
-  {
-    Status.Set(idx, Status.Get(idx) | b);
-  }
-  VTKM_EXEC
-  void ClearBit(const vtkm::Id& idx, const ParticleStatus& b)
-  {
-    Status.Set(idx, Status.Get(idx) & ~b);
-  }
-  VTKM_EXEC
-  bool CheckBit(const vtkm::Id& idx, const ParticleStatus& b) const
-  {
-    return (Status.Get(idx) & b) != 0;
-  }
-
-  VTKM_EXEC
-  VectorType GetPos(const vtkm::Id& idx) const { return Pos.Get(idx); }
-  VTKM_EXEC
-  vtkm::Id GetStep(const vtkm::Id& idx) const { return Steps.Get(idx); }
-  VTKM_EXEC
-  vtkm::Id GetStatus(const vtkm::Id& idx) const { return Status.Get(idx); }
-  VTKM_EXEC
-  ScalarType GetTime(const vtkm::Id& idx) const { return Time.Get(idx); }
-  VTKM_EXEC
-  void SetTime(const vtkm::Id& idx, ScalarType time) const { Time.Set(idx, time); }
-
-protected:
-  using IdPortal =
-    typename vtkm::cont::ArrayHandle<vtkm::Id>::template ExecutionTypes<Device>::Portal;
-  using PositionPortal =
-    typename vtkm::cont::ArrayHandle<VectorType>::template ExecutionTypes<Device>::Portal;
-  using FloatPortal =
-    typename vtkm::cont::ArrayHandle<ScalarType>::template ExecutionTypes<Device>::Portal;
-
-  PositionPortal Pos;
-  IdPortal Status;
-  IdPortal Steps;
-  FloatPortal Time;
-  vtkm::Id MaxSteps;
-};
-
-
-class Particles : public vtkm::cont::ExecutionObjectBase
-{
-private:
-  using ScalarType = vtkm::worklet::particleadvection::ScalarType;
-  using VectorType = vtkm::Vec<ScalarType, 3>;
-
-public:
+    void SetTookAnySteps(const vtkm::Id& idx, const bool& val)
+    {
+      if (val)
+        SetBit(idx, TOOK_ANY_STEPS);
+      else
+        ClearBit(idx, TOOK_ANY_STEPS);
+    }
+    VTKM_EXEC
+    void SetExitedSpatialBoundary(const vtkm::Id& idx)
+    {
+      ClearBit(idx, STATUS_OK);
+      SetBit(idx, EXITED_SPATIAL_BOUNDARY);
+    }
+    VTKM_EXEC
+    void SetExitedTemporalBoundary(const vtkm::Id& idx)
+    {
+      ClearBit(idx, STATUS_OK);
+      SetBit(idx, EXITED_TEMPORAL_BOUNDARY);
+    }
+    VTKM_EXEC
+    void SetError(const vtkm::Id& idx)
+    {
+      ClearBit(idx, STATUS_OK);
+      SetBit(idx, STATUS_ERROR);
+    }
+
+    /* Check Status */
+    VTKM_EXEC
+    bool OK(const vtkm::Id& idx) { return CheckBit(idx, STATUS_OK); }
+    VTKM_EXEC
+    bool Terminated(const vtkm::Id& idx) { return CheckBit(idx, TERMINATED); }
+    VTKM_EXEC
+    bool AtSpatialBoundary(const vtkm::Id& idx) { return CheckBit(idx, AT_SPATIAL_BOUNDARY); }
+    VTKM_EXEC
+    bool AtTemporalBoundary(const vtkm::Id& idx) { return CheckBit(idx, AT_TEMPORAL_BOUNDARY); }
+    VTKM_EXEC
+    bool ExitedSpatialBoundary(const vtkm::Id& idx)
+    {
+      return CheckBit(idx, EXITED_SPATIAL_BOUNDARY);
+    }
+    VTKM_EXEC
+    bool ExitedTemporalBoundary(const vtkm::Id& idx)
+    {
+      return CheckBit(idx, EXITED_TEMPORAL_BOUNDARY);
+    }
+    VTKM_EXEC
+    bool Error(const vtkm::Id& idx) { return CheckBit(idx, STATUS_ERROR); }
+    VTKM_EXEC
+    bool Integrateable(const vtkm::Id& idx)
+    {
+      return OK(idx) && !(Terminated(idx) || AtSpatialBoundary(idx) || AtTemporalBoundary(idx));
+    }
+    VTKM_EXEC
+    bool Done(const vtkm::Id& idx) { return !Integrateable(idx); }
+
+    /* Bit Operations */
+    VTKM_EXEC
+    void Clear(const vtkm::Id& idx) { Status.Set(idx, 0); }
+    VTKM_EXEC
+    void SetBit(const vtkm::Id& idx, const ParticleStatus& b)
+    {
+      Status.Set(idx, Status.Get(idx) | b);
+    }
+    VTKM_EXEC
+    void ClearBit(const vtkm::Id& idx, const ParticleStatus& b)
+    {
+      Status.Set(idx, Status.Get(idx) & ~b);
+    }
+    VTKM_EXEC
+    bool CheckBit(const vtkm::Id& idx, const ParticleStatus& b) const
+    {
+      return (Status.Get(idx) & b) != 0;
+    }
+
+    VTKM_EXEC
+    VectorType GetPos(const vtkm::Id& idx) const { return Pos.Get(idx); }
+    VTKM_EXEC
+    vtkm::Id GetStep(const vtkm::Id& idx) const { return Steps.Get(idx); }
+    VTKM_EXEC
+    vtkm::Id GetStatus(const vtkm::Id& idx) const { return Status.Get(idx); }
+    VTKM_EXEC
+    ScalarType GetTime(const vtkm::Id& idx) const { return Time.Get(idx); }
+    VTKM_EXEC
+    void SetTime(const vtkm::Id& idx, ScalarType time) const { Time.Set(idx, time); }
+
+  protected:
+    using IdPortal =
+      typename vtkm::cont::ArrayHandle<vtkm::Id>::template ExecutionTypes<Device>::Portal;
+    using PositionPortal =
+      typename vtkm::cont::ArrayHandle<VectorType>::template ExecutionTypes<Device>::Portal;
+    using FloatPortal =
+      typename vtkm::cont::ArrayHandle<ScalarType>::template ExecutionTypes<Device>::Portal;
+
+    PositionPortal Pos;
+    IdPortal Status;
+    IdPortal Steps;
+    FloatPortal Time;
+    vtkm::Id MaxSteps;
+  };
+
+
+  class Particles : public vtkm::cont::ExecutionObjectBase
+  {
+  private:
+    using ScalarType = vtkm::worklet::particleadvection::ScalarType;
+    using VectorType = vtkm::Vec<ScalarType, 3>;
+
+  public:
+    template <typename Device>
+    VTKM_CONT vtkm::worklet::particleadvection::ParticleExecutionObject<Device> PrepareForExecution(
+      Device) const
+    {
+
+      return vtkm::worklet::particleadvection::ParticleExecutionObject<Device>(
+        this->PosArray, this->StepsArray, this->StatusArray, this->TimeArray, this->MaxSteps);
+    }
+
+    VTKM_CONT
+    Particles(vtkm::cont::ArrayHandle<VectorType>& posArray,
+              vtkm::cont::ArrayHandle<vtkm::Id>& stepsArray,
+              vtkm::cont::ArrayHandle<vtkm::Id>& statusArray,
+              vtkm::cont::ArrayHandle<ScalarType>& timeArray,
+              const vtkm::Id& maxSteps)
+      : PosArray(posArray)
+      , StepsArray(stepsArray)
+      , StatusArray(statusArray)
+      , TimeArray(timeArray)
+      , MaxSteps(maxSteps)
+    {
+    }
+
+    Particles() {}
+
+  protected:
+    bool fromArray = false;
+
+  protected:
+    vtkm::cont::ArrayHandle<VectorType> PosArray;
+    vtkm::cont::ArrayHandle<vtkm::Id> StepsArray;
+    vtkm::cont::ArrayHandle<vtkm::Id> StatusArray;
+    vtkm::cont::ArrayHandle<ScalarType> TimeArray;
+    vtkm::Id MaxSteps;
+  };
+
+
   template <typename Device>
-  VTKM_CONT vtkm::worklet::particleadvection::ParticleExecutionObject<Device> PrepareForExecution(
-    Device) const
-  {
-
-    return vtkm::worklet::particleadvection::ParticleExecutionObject<Device>(
-      this->PosArray, this->StepsArray, this->StatusArray, this->TimeArray, this->MaxSteps);
-  }
-
-  VTKM_CONT
-  Particles(vtkm::cont::ArrayHandle<VectorType>& posArray,
-            vtkm::cont::ArrayHandle<vtkm::Id>& stepsArray,
-            vtkm::cont::ArrayHandle<vtkm::Id>& statusArray,
-            vtkm::cont::ArrayHandle<ScalarType>& timeArray,
-            const vtkm::Id& maxSteps)
-    : PosArray(posArray)
-    , StepsArray(stepsArray)
-    , StatusArray(statusArray)
-    , TimeArray(timeArray)
-    , MaxSteps(maxSteps)
-  {
-  }
-
-  Particles() {}
-
-protected:
-  bool fromArray = false;
-
-protected:
-  vtkm::cont::ArrayHandle<VectorType> PosArray;
-  vtkm::cont::ArrayHandle<vtkm::Id> StepsArray;
-  vtkm::cont::ArrayHandle<vtkm::Id> StatusArray;
-  vtkm::cont::ArrayHandle<ScalarType> TimeArray;
-  vtkm::Id MaxSteps;
-};
-
-
-template <typename Device>
-class StateRecordingParticleExecutionObject : public ParticleExecutionObject<Device>
-{
-  using ScalarType = vtkm::worklet::particleadvection::ScalarType;
-  using VectorType = vtkm::Vec<ScalarType, 3>;
-
-public:
-  VTKM_EXEC_CONT
-  StateRecordingParticleExecutionObject()
-    : ParticleExecutionObject<Device>()
-    , History()
-    , Length(0)
-    , ValidPoint()
-  {
-  }
-
-  StateRecordingParticleExecutionObject(vtkm::cont::ArrayHandle<VectorType> posArray,
-                                        vtkm::cont::ArrayHandle<VectorType> historyArray,
-                                        vtkm::cont::ArrayHandle<vtkm::Id> stepsArray,
-                                        vtkm::cont::ArrayHandle<vtkm::Id> statusArray,
-                                        vtkm::cont::ArrayHandle<ScalarType> timeArray,
-                                        vtkm::cont::ArrayHandle<vtkm::Id> validPointArray,
-                                        vtkm::Id maxSteps)
-    : ParticleExecutionObject<Device>(posArray, stepsArray, statusArray, timeArray, maxSteps)
-  {
-    Length = maxSteps;
-    vtkm::Id numPos = posArray.GetNumberOfValues();
-    History = historyArray.PrepareForOutput(numPos * Length, Device());
-    ValidPoint = validPointArray.PrepareForInPlace(Device());
-  }
-
-  VTKM_EXEC_CONT
-  void TakeStep(const vtkm::Id& idx, const VectorType& pt)
-  {
-    this->ParticleExecutionObject<Device>::TakeStep(idx, pt);
-
-    //TakeStep incremented the step, so we want the PREV step value.
-    vtkm::Id nSteps = this->Steps.Get(idx) - 1;
-
-    // Update the step for streamline storing portals.
-    // This includes updating the history and the valid points.
-    vtkm::Id loc = idx * Length + nSteps;
-    this->History.Set(loc, pt);
-    this->ValidPoint.Set(loc, 1);
-  }
-
-<<<<<<< HEAD
-  /* Set/Change Status */
-  VTKM_EXEC
-  void SetOK(const vtkm::Id& idx)
-  {
-    Clear(idx);
-    Status.Set(idx, STATUS_OK);
-  }
-  VTKM_EXEC
-  void SetTerminated(const vtkm::Id& idx)
-  {
-    ClearBit(idx, STATUS_OK);
-    SetBit(idx, TERMINATED);
-  }
-  VTKM_EXEC
-  void SetAtSpatialBoundary(const vtkm::Id& idx)
-  {
-    ClearBit(idx, STATUS_OK);
-    SetBit(idx, AT_SPATIAL_BOUNDARY);
-  }
-  VTKM_EXEC
-  void SetAtTemporalBoundary(const vtkm::Id& idx)
-  {
-    ClearBit(idx, STATUS_OK);
-    SetBit(idx, AT_TEMPORAL_BOUNDARY);
-  }
-  VTKM_EXEC
-  void SetExitedSpatialBoundary(const vtkm::Id& idx)
-  {
-    ClearBit(idx, STATUS_OK);
-    SetBit(idx, EXITED_SPATIAL_BOUNDARY);
-  }
-  VTKM_EXEC
-  void SetExitedTemporalBoundary(const vtkm::Id& idx)
-  {
-    ClearBit(idx, STATUS_OK);
-    SetBit(idx, EXITED_TEMPORAL_BOUNDARY);
-  }
-  VTKM_EXEC
-  void SetError(const vtkm::Id& idx)
-  {
-    ClearBit(idx, STATUS_OK);
-    SetBit(idx, STATUS_ERROR);
-  }
-
-  /* Check Status */
-  VTKM_EXEC
-  bool OK(const vtkm::Id& idx) { return CheckBit(idx, STATUS_OK); }
-  VTKM_EXEC
-  bool Terminated(const vtkm::Id& idx) { return CheckBit(idx, TERMINATED); }
-  VTKM_EXEC
-  bool AtSpatialBoundary(const vtkm::Id& idx) { return CheckBit(idx, AT_SPATIAL_BOUNDARY); }
-  VTKM_EXEC
-  bool AtTemporalBoundary(const vtkm::Id& idx) { return CheckBit(idx, AT_TEMPORAL_BOUNDARY); }
-  VTKM_EXEC
-  bool ExitedSpatialBoundary(const vtkm::Id& idx) { return CheckBit(idx, EXITED_SPATIAL_BOUNDARY); }
-  VTKM_EXEC
-  bool ExitedTemporalBoundary(const vtkm::Id& idx)
-  {
-    return CheckBit(idx, EXITED_TEMPORAL_BOUNDARY);
-  }
-  VTKM_EXEC
-  bool Error(const vtkm::Id& idx) { return CheckBit(idx, STATUS_ERROR); }
-  VTKM_EXEC
-  bool Integrateable(const vtkm::Id& idx)
-  {
-    return OK(idx) && !(Terminated(idx) || AtSpatialBoundary(idx) || AtTemporalBoundary(idx));
-  }
-  VTKM_EXEC
-  bool Done(const vtkm::Id& idx) { return !Integrateable(idx); }
-
-  /* Bit Operations */
-  VTKM_EXEC
-  void Clear(const vtkm::Id& idx) { Status.Set(idx, 0); }
-  VTKM_EXEC
-  void SetBit(const vtkm::Id& idx, const ParticleStatus& b)
-  {
-    Status.Set(idx, Status.Get(idx) | b);
-  }
-  VTKM_EXEC
-  void ClearBit(const vtkm::Id& idx, const ParticleStatus& b)
-  {
-    Status.Set(idx, Status.Get(idx) & ~b);
-  }
-  VTKM_EXEC
-  bool CheckBit(const vtkm::Id& idx, const ParticleStatus& b) const
-  {
-    return (Status.Get(idx) & b) != 0;
-  }
-
-  VTKM_EXEC
-  VectorType GetPos(const vtkm::Id& idx) const { return Pos.Get(idx); }
-  VTKM_EXEC
-  vtkm::Id GetStep(const vtkm::Id& idx) const { return Steps.Get(idx); }
-  VTKM_EXEC
-  vtkm::Id GetStatus(const vtkm::Id& idx) const { return Status.Get(idx); }
-  VTKM_EXEC
-  ScalarType GetTime(const vtkm::Id& idx) const { return Time.Get(idx); }
-  VTKM_EXEC
-  void SetTime(const vtkm::Id& idx, ScalarType time) const { Time.Set(idx, time); }
-=======
->>>>>>> 57440239
-  VectorType GetHistory(const vtkm::Id& idx, const vtkm::Id& step) const
-  {
-    return this->History.Get(idx * this->Length + step);
-  }
-
-protected:
-  using IdPortal =
-    typename vtkm::cont::ArrayHandle<vtkm::Id>::template ExecutionTypes<Device>::Portal;
-  using PositionPortal =
-    typename vtkm::cont::ArrayHandle<VectorType>::template ExecutionTypes<Device>::Portal;
-
-  PositionPortal History;
-  vtkm::Id Length;
-  IdPortal ValidPoint;
-};
-
-class StateRecordingParticles : vtkm::cont::ExecutionObjectBase
-{
-public:
-  using ScalarType = vtkm::worklet::particleadvection::ScalarType;
-  using VectorType = vtkm::Vec<ScalarType, 3>;
-
-  template <typename Device>
-  VTKM_CONT vtkm::worklet::particleadvection::StateRecordingParticleExecutionObject<Device>
-    PrepareForExecution(Device) const
-  {
-    return vtkm::worklet::particleadvection::StateRecordingParticleExecutionObject<Device>(
-      PosArray, HistoryArray, StepsArray, StatusArray, TimeArray, ValidPointArray, MaxSteps);
-  }
-
-  VTKM_CONT
-  StateRecordingParticles(vtkm::cont::ArrayHandle<VectorType>& posArray,
-                          vtkm::cont::ArrayHandle<VectorType>& historyArray,
-                          vtkm::cont::ArrayHandle<vtkm::Id>& stepsArray,
-                          vtkm::cont::ArrayHandle<vtkm::Id>& statusArray,
-                          vtkm::cont::ArrayHandle<ScalarType>& timeArray,
-                          vtkm::cont::ArrayHandle<vtkm::Id>& validPointArray,
-                          const vtkm::Id& maxSteps)
-  {
-    PosArray = posArray;
-    HistoryArray = historyArray;
-    StepsArray = stepsArray;
-    StatusArray = statusArray;
-    TimeArray = timeArray;
-    ValidPointArray = validPointArray;
-    MaxSteps = maxSteps;
-  }
-
-protected:
-  vtkm::cont::ArrayHandle<vtkm::Id> StepsArray;
-  vtkm::cont::ArrayHandle<vtkm::Id> StatusArray;
-  vtkm::cont::ArrayHandle<ScalarType> TimeArray;
-  vtkm::cont::ArrayHandle<vtkm::Id> ValidPointArray;
-  vtkm::cont::ArrayHandle<VectorType> HistoryArray;
-  vtkm::cont::ArrayHandle<VectorType> PosArray;
-  vtkm::Id MaxSteps;
-};
+  class StateRecordingParticleExecutionObject : public ParticleExecutionObject<Device>
+  {
+    using ScalarType = vtkm::worklet::particleadvection::ScalarType;
+    using VectorType = vtkm::Vec<ScalarType, 3>;
+
+  public:
+    VTKM_EXEC_CONT
+    StateRecordingParticleExecutionObject()
+      : ParticleExecutionObject<Device>()
+      , History()
+      , Length(0)
+      , ValidPoint()
+    {
+    }
+
+    StateRecordingParticleExecutionObject(vtkm::cont::ArrayHandle<VectorType> posArray,
+                                          vtkm::cont::ArrayHandle<VectorType> historyArray,
+                                          vtkm::cont::ArrayHandle<vtkm::Id> stepsArray,
+                                          vtkm::cont::ArrayHandle<vtkm::Id> statusArray,
+                                          vtkm::cont::ArrayHandle<ScalarType> timeArray,
+                                          vtkm::cont::ArrayHandle<vtkm::Id> validPointArray,
+                                          vtkm::Id maxSteps)
+      : ParticleExecutionObject<Device>(posArray, stepsArray, statusArray, timeArray, maxSteps)
+    {
+      Length = maxSteps;
+      vtkm::Id numPos = posArray.GetNumberOfValues();
+      History = historyArray.PrepareForOutput(numPos * Length, Device());
+      ValidPoint = validPointArray.PrepareForInPlace(Device());
+    }
+
+    VTKM_EXEC_CONT
+    void TakeStep(const vtkm::Id& idx, const VectorType& pt)
+    {
+      this->ParticleExecutionObject<Device>::TakeStep(idx, pt);
+
+      //TakeStep incremented the step, so we want the PREV step value.
+      vtkm::Id nSteps = this->Steps.Get(idx) - 1;
+
+      // Update the step for streamline storing portals.
+      // This includes updating the history and the valid points.
+      vtkm::Id loc = idx * Length + nSteps;
+      this->History.Set(loc, pt);
+      this->ValidPoint.Set(loc, 1);
+    }
+
+    VectorType GetHistory(const vtkm::Id& idx, const vtkm::Id& step) const
+    {
+      return this->History.Get(idx * this->Length + step);
+    }
+
+  protected:
+    using IdPortal =
+      typename vtkm::cont::ArrayHandle<vtkm::Id>::template ExecutionTypes<Device>::Portal;
+    using PositionPortal =
+      typename vtkm::cont::ArrayHandle<VectorType>::template ExecutionTypes<Device>::Portal;
+
+    PositionPortal History;
+    vtkm::Id Length;
+    IdPortal ValidPoint;
+  };
+
+  class StateRecordingParticles : vtkm::cont::ExecutionObjectBase
+  {
+  public:
+    using ScalarType = vtkm::worklet::particleadvection::ScalarType;
+    using VectorType = vtkm::Vec<ScalarType, 3>;
+
+    template <typename Device>
+    VTKM_CONT vtkm::worklet::particleadvection::StateRecordingParticleExecutionObject<Device>
+      PrepareForExecution(Device) const
+    {
+      return vtkm::worklet::particleadvection::StateRecordingParticleExecutionObject<Device>(
+        PosArray, HistoryArray, StepsArray, StatusArray, TimeArray, ValidPointArray, MaxSteps);
+    }
+
+    VTKM_CONT
+    StateRecordingParticles(vtkm::cont::ArrayHandle<VectorType>& posArray,
+                            vtkm::cont::ArrayHandle<VectorType>& historyArray,
+                            vtkm::cont::ArrayHandle<vtkm::Id>& stepsArray,
+                            vtkm::cont::ArrayHandle<vtkm::Id>& statusArray,
+                            vtkm::cont::ArrayHandle<ScalarType>& timeArray,
+                            vtkm::cont::ArrayHandle<vtkm::Id>& validPointArray,
+                            const vtkm::Id& maxSteps)
+    {
+      PosArray = posArray;
+      HistoryArray = historyArray;
+      StepsArray = stepsArray;
+      StatusArray = statusArray;
+      TimeArray = timeArray;
+      ValidPointArray = validPointArray;
+      MaxSteps = maxSteps;
+    }
+
+  protected:
+    vtkm::cont::ArrayHandle<vtkm::Id> StepsArray;
+    vtkm::cont::ArrayHandle<vtkm::Id> StatusArray;
+    vtkm::cont::ArrayHandle<ScalarType> TimeArray;
+    vtkm::cont::ArrayHandle<vtkm::Id> ValidPointArray;
+    vtkm::cont::ArrayHandle<VectorType> HistoryArray;
+    vtkm::cont::ArrayHandle<VectorType> PosArray;
+    vtkm::Id MaxSteps;
+  };
 
 
 } //namespace particleadvection
