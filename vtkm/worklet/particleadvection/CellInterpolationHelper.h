--- conflicted
+++ resolved
@@ -63,21 +63,6 @@
                    vtkm::VecVariable<vtkm::Id, 8>& indices) const override
   {
     vtkm::Id3 logicalCellId;
-<<<<<<< HEAD
-    logicalCellId[0] = cellId % CellDims[0];
-    logicalCellId[1] = (cellId / CellDims[0]) % CellDims[1];
-    if (this->Is3D)
-    {
-      logicalCellId[2] = cellId / (CellDims[0] * CellDims[1]);
-      indices.Append((logicalCellId[2] * PointDims[1] + logicalCellId[1]) * PointDims[0] +
-                     logicalCellId[0]);
-      indices.Append(indices[0] + 1);
-      indices.Append(indices[1] + PointDims[0]);
-      indices.Append(indices[2] - 1);
-      indices.Append(indices[0] + PointDims[0] * PointDims[1]);
-      indices.Append(indices[4] + 1);
-      indices.Append(indices[5] + PointDims[0]);
-=======
     logicalCellId[0] = cellId % this->CellDims[0];
     logicalCellId[1] = (cellId / this->CellDims[0]) % this->CellDims[1];
     if (this->Is3D)
@@ -92,22 +77,15 @@
       indices.Append(indices[0] + this->PointDims[0] * this->PointDims[1]);
       indices.Append(indices[4] + 1);
       indices.Append(indices[5] + this->PointDims[0]);
->>>>>>> 321f1b62
       indices.Append(indices[6] - 1);
       cellShape = static_cast<vtkm::UInt8>(vtkm::CELL_SHAPE_HEXAHEDRON);
       numVerts = 8;
     }
     else
     {
-<<<<<<< HEAD
-      indices.Append(logicalCellId[1] * PointDims[0] + logicalCellId[0]);
-      indices.Append(indices[0] + 1);
-      indices.Append(indices[1] + PointDims[0]);
-=======
       indices.Append(logicalCellId[1] * this->PointDims[0] + logicalCellId[0]);
       indices.Append(indices[0] + 1);
       indices.Append(indices[1] + this->PointDims[0]);
->>>>>>> 321f1b62
       indices.Append(indices[2] - 1);
       cellShape = static_cast<vtkm::UInt8>(vtkm::CELL_SHAPE_QUAD);
       numVerts = 4;
