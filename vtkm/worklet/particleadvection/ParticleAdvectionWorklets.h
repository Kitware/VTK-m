--- conflicted
+++ resolved
@@ -68,29 +68,11 @@
       // reducing the error introduced at spatial or temporal boundaries.
       else if (status == ParticleStatus::AT_TEMPORAL_BOUNDARY)
       {
-<<<<<<< HEAD
         integralCurve.SetAtTemporalBoundary(idx);
         break;
-=======
-        vtkm::Id numSteps = integralCurve.GetStep(idx);
-        status = integrator->PushOutOfBoundary(inpos, numSteps, time, status, outpos);
-        integralCurve.TakeStep(idx, outpos);
-        integralCurve.SetTime(idx, time);
-        if (status == ParticleStatus::EXITED_SPATIAL_BOUNDARY)
-          integralCurve.SetExitedSpatialBoundary(idx);
-        if (status == ParticleStatus::EXITED_TEMPORAL_BOUNDARY)
-          integralCurve.SetExitedTemporalBoundary(idx);
-      }
-      // If the particle has exited spatial boundary, set corresponding status.
-      else if (status == ParticleStatus::EXITED_SPATIAL_BOUNDARY)
-      {
-        integralCurve.TakeStep(idx, outpos);
-        integralCurve.SetExitedSpatialBoundary(idx);
->>>>>>> 57440239
       }
       else if (status == ParticleStatus::AT_SPATIAL_BOUNDARY)
       {
-<<<<<<< HEAD
         status = integrator->SmallStep(inpos, time, outpos);
         integralCurve.TakeStep(idx, outpos, status);
         integralCurve.SetTime(idx, time);
@@ -109,10 +91,6 @@
           integralCurve.SetError(idx);
           break;
         }
-=======
-        integralCurve.TakeStep(idx, outpos);
-        integralCurve.SetExitedTemporalBoundary(idx);
->>>>>>> 57440239
       }
     }
     integralCurve.SetTookAnySteps(idx, tookAnySteps);
