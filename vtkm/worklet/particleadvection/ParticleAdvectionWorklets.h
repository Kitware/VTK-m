--- conflicted
+++ resolved
@@ -67,58 +67,31 @@
       // push it a little out of the boundary so that it will start advection in
       // another domain, or in another time slice. Taking small steps enables
       // reducing the error introduced at spatial or temporal boundaries.
-<<<<<<< HEAD
-      else if (status == ParticleStatus::AT_TEMPORAL_BOUNDARY)
+      else if (status == IntegratorStatus::OUTSIDE_TEMPORAL_BOUNDS)
       {
-        integralCurve.SetAtTemporalBoundary(idx);
+        integralCurve.SetExitTemporalBoundary(idx);
         break;
       }
-      else if (status == ParticleStatus::AT_SPATIAL_BOUNDARY)
-=======
-      if (status == IntegratorStatus::OUTSIDE_SPATIAL_BOUNDS ||
-          status == IntegratorStatus::OUTSIDE_TEMPORAL_BOUNDS)
-      {
-        vtkm::Id numSteps = integralCurve.GetStep(idx);
-        status = integrator->PushOutOfBoundary(inpos, numSteps, time, outpos);
-        integralCurve.TakeStep(idx, outpos);
-        integralCurve.SetTime(idx, time);
-        if (status == IntegratorStatus::OUTSIDE_SPATIAL_BOUNDS)
-          integralCurve.SetExitSpatialBoundary(idx);
-        if (status == IntegratorStatus::OUTSIDE_TEMPORAL_BOUNDS)
-          integralCurve.SetExitTemporalBoundary(idx);
-      }
-      // If the particle has exited spatial boundary, set corresponding status.
       else if (status == IntegratorStatus::OUTSIDE_SPATIAL_BOUNDS)
-      {
-        integralCurve.TakeStep(idx, outpos);
-        integralCurve.SetExitSpatialBoundary(idx);
-      }
-      // If the particle has exited temporal boundary, set corresponding status.
-      else if (status == IntegratorStatus::OUTSIDE_TEMPORAL_BOUNDS)
->>>>>>> bdf98ff9
       {
         status = integrator->SmallStep(inpos, time, outpos);
         integralCurve.TakeStep(idx, outpos);
-<<<<<<< HEAD
         integralCurve.SetTime(idx, time);
-        if (status == ParticleStatus::AT_SPATIAL_BOUNDARY)
+        if (status == IntegratorStatus::OUTSIDE_TEMPORAL_BOUNDS)
         {
-          integralCurve.SetAtSpatialBoundary(idx);
+          integralCurve.SetExitTemporalBoundary(idx);
           break;
         }
-        else if (status == ParticleStatus::AT_TEMPORAL_BOUNDARY)
+        else if (status == IntegratorStatus::OUTSIDE_SPATIAL_BOUNDS)
         {
-          integralCurve.SetAtTemporalBoundary(idx);
+          integralCurve.SetExitSpatialBoundary(idx);
           break;
         }
-        else if (status == ParticleStatus::STATUS_ERROR)
+        else if (status == IntegratorStatus::ERROR)
         {
           integralCurve.SetError(idx);
           break;
         }
-=======
-        integralCurve.SetExitTemporalBoundary(idx);
->>>>>>> bdf98ff9
       }
     }
     integralCurve.SetTookAnySteps(idx, tookAnySteps);
