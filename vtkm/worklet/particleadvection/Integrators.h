--- conflicted
+++ resolved
@@ -71,16 +71,25 @@
                                   vtkm::Vec<ScalarType, 3>& outpos) const = 0;
 
     VTKM_EXEC
-<<<<<<< HEAD
     virtual ParticleStatus SmallStep(vtkm::Vec<ScalarType, 3>& inpos,
                                      ScalarType& time,
                                      vtkm::Vec<ScalarType, 3>& outpos) const = 0;
-=======
-    virtual IntegratorStatus PushOutOfBoundary(vtkm::Vec<ScalarType, 3>& inpos,
-                                               vtkm::Id numSteps,
-                                               ScalarType& time,
-                                               vtkm::Vec<ScalarType, 3>& outpos) const = 0;
->>>>>>> bdf98ff9
+
+    VTKM_EXEC
+    IntegratorStatus ConvertToIntegratorStatus(EvaluatorStatus status)
+    {
+      switch (status)
+      {
+        case EvaluatorStatus::SUCCESS:
+          return IntegratorStatus::SUCCESS;
+        case EvaluatorStatus::OUTSIDE_SPATIAL_BOUNDS:
+          return IntegratorStatus::OUTSIDE_SPATIAL_BOUNDS;
+        case EvaluatorStatus::OUTSIDE_TEMPORAL_BOUNDS:
+          return IntegratorStatus::OUTSIDE_TEMPORAL_BOUNDS;
+        default:
+          return IntegratorStatus::ERROR;
+      }
+    }
 
   protected:
     ScalarType StepLength = 1.0f;
@@ -128,15 +137,9 @@
       // If particle is out of either spatial or temporal boundary to begin with,
       // then return the corresponding status.
       if (!this->Evaluator.IsWithinSpatialBoundary(inpos))
-<<<<<<< HEAD
-        return ParticleStatus::AT_SPATIAL_BOUNDARY;
-      if (!this->Evaluator.IsWithinTemporalBoundary(time))
-        return ParticleStatus::AT_TEMPORAL_BOUNDARY;
-=======
         return IntegratorStatus::OUTSIDE_SPATIAL_BOUNDS;
       if (!this->Evaluator.IsWithinTemporalBoundary(time))
         return IntegratorStatus::OUTSIDE_TEMPORAL_BOUNDS;
->>>>>>> bdf98ff9
 
       vtkm::Vec<ScalarType, 3> velocity;
       IntegratorStatus status = CheckStep(inpos, this->StepLength, time, velocity);
@@ -152,7 +155,6 @@
     }
 
     VTKM_EXEC
-<<<<<<< HEAD
     ParticleStatus SmallStep(vtkm::Vec<ScalarType, 3>& inpos,
                              ScalarType& time,
                              vtkm::Vec<ScalarType, 3>& outpos) const override
@@ -172,20 +174,6 @@
       // case we are not able to find the optimal lenght in 20 iterations..
       this->Evaluator.Evaluate(workpos, time, velocity);
       while (iteration < maxIterations)
-=======
-    IntegratorStatus PushOutOfBoundary(vtkm::Vec<ScalarType, 3>& inpos,
-                                       vtkm::Id numSteps,
-                                       ScalarType& time,
-                                       vtkm::Vec<ScalarType, 3>& outpos) const override
-    {
-      ScalarType stepLength = StepLength;
-      vtkm::Vec<ScalarType, 3> velocity = { 0.0f, 0.0f, 0.0f };
-      vtkm::Vec<ScalarType, 3> currentVelocity = { 0.0f, 0.0f, 0.0f };
-      CheckStep(inpos, 0.0f, time, currentVelocity);
-      numSteps = numSteps == 0 ? 1 : numSteps;
-      IntegratorStatus status = IntegratorStatus::SUCCESS;
-      if (MinimizeError)
->>>>>>> bdf98ff9
       {
         iteration = iteration << 1;
         ScalarType length = optimalLength + (this->StepLength / static_cast<ScalarType>(iteration));
@@ -193,7 +181,6 @@
         if (status == ParticleStatus::STATUS_OK &&
             this->Evaluator.IsWithinSpatialBoundary(inpos + velocity * length))
         {
-<<<<<<< HEAD
           workpos = inpos + velocity * length;
           worktime = time + length;
           optimalLength = length;
@@ -219,53 +206,6 @@
       outpos = workpos + minLength * velocity;
       time = worktime + minLength;
       return ParticleStatus::AT_SPATIAL_BOUNDARY;
-=======
-          stepLength /= static_cast<ScalarType>(2.0);
-          status = CheckStep(inpos, stepLength, time, velocity);
-          if (status == IntegratorStatus::SUCCESS)
-          {
-            outpos = inpos + stepLength * velocity;
-            inpos = outpos;
-            currentVelocity[0] = velocity[0];
-            currentVelocity[1] = velocity[1];
-            currentVelocity[2] = velocity[2];
-            time += stepLength;
-          }
-        } while (stepLength > threshold);
-      }
-      // At this point we have push the point close enough to the boundary
-      // so as to minimize the domain switching error.
-      // Here we need to analyze if the particle is going out of tempotal bounds
-      // or spatial boundary to take the proper step to put the particle out
-      // of boundary and stop advecting.
-      if (status == IntegratorStatus::OUTSIDE_SPATIAL_BOUNDS)
-      {
-        // Get the spatial boundary w.r.t the current
-        vtkm::Vec<ScalarType, 3> spatialBoundary;
-        Evaluator.GetSpatialBoundary(currentVelocity, spatialBoundary);
-        ScalarType hx = (vtkm::Abs(spatialBoundary[0] - inpos[0])) / vtkm::Abs(currentVelocity[0]);
-        ScalarType hy = (vtkm::Abs(spatialBoundary[1] - inpos[1])) / vtkm::Abs(currentVelocity[1]);
-        ScalarType hz = (vtkm::Abs(spatialBoundary[2] - inpos[2])) / vtkm::Abs(currentVelocity[2]);
-        stepLength = vtkm::Min(hx, vtkm::Min(hy, hz)) + Tolerance * stepLength;
-        // Calculate the final position of the particle which is supposed to be
-        // out of spatial boundary.
-        outpos = inpos + stepLength * currentVelocity;
-        time += stepLength;
-      }
-      else if (status == IntegratorStatus::OUTSIDE_TEMPORAL_BOUNDS)
-      {
-        ScalarType temporalBoundary;
-        Evaluator.GetTemporalBoundary(temporalBoundary);
-        ScalarType diff = temporalBoundary - time;
-        stepLength = diff + Tolerance * diff;
-        // Calculate the final position of the particle which is supposed to be
-        // out of temporal boundary.
-        outpos = inpos + stepLength * currentVelocity;
-        time += stepLength;
-      }
-
-      return status;
->>>>>>> bdf98ff9
     }
 
     VTKM_EXEC
@@ -359,35 +299,22 @@
         vtkm::TypeTraits<vtkm::Vec<ScalarType, 3>>::ZeroInitialization();
       vtkm::Vec<ScalarType, 3> k2 = k1, k3 = k1, k4 = k1;
 
-<<<<<<< HEAD
-      ParticleStatus status;
+      EvaluatorStatus status;
       status = this->Evaluator.Evaluate(inpos, time, k1);
-      if (status != ParticleStatus::STATUS_OK)
-        return status;
+      if (status != EvaluatorStatus::SUCCESS)
+        return this->ConvertToIntegratorStatus(status);
       status = this->Evaluator.Evaluate(inpos + var1 * k1, var2, k2);
-      if (status != ParticleStatus::STATUS_OK)
-        return status;
+      if (status != EvaluatorStatus::SUCCESS)
+        return this->ConvertToIntegratorStatus(status);
       status = this->Evaluator.Evaluate(inpos + var1 * k2, var2, k3);
-      if (status != ParticleStatus::STATUS_OK)
-        return status;
+      if (status != EvaluatorStatus::SUCCESS)
+        return this->ConvertToIntegratorStatus(status);
       status = this->Evaluator.Evaluate(inpos + stepLength * k3, var3, k4);
-      if (status != ParticleStatus::STATUS_OK)
-        return status;
+      if (status != EvaluatorStatus::SUCCESS)
+        return this->ConvertToIntegratorStatus(status);
 
       velocity = (k1 + 2 * k2 + 2 * k3 + k4) / 6.0f;
-      return ParticleStatus::STATUS_OK;
-=======
-      if (this->Evaluator.Evaluate(inpos, time, k1) &&
-          this->Evaluator.Evaluate(inpos + var1 * k1, var2, k2) &&
-          this->Evaluator.Evaluate(inpos + var1 * k2, var2, k3) &&
-          this->Evaluator.Evaluate(inpos + stepLength * k3, var3, k4))
-      {
-        velocity = (k1 + 2 * k2 + 2 * k3 + k4) / 6.0f;
-        return IntegratorStatus::SUCCESS;
-      }
-      else
-        return IntegratorStatus::OUTSIDE_SPATIAL_BOUNDS;
->>>>>>> bdf98ff9
+      return IntegratorStatus::SUCCESS;
     }
   };
 
@@ -449,15 +376,8 @@
                                ScalarType time,
                                vtkm::Vec<ScalarType, 3>& velocity) const
     {
-<<<<<<< HEAD
-      return this->Evaluator.Evaluate(inpos, time, velocity);
-=======
-      bool result = this->Evaluator.Evaluate(inpos, time, velocity);
-      if (result)
-        return IntegratorStatus::SUCCESS;
-      else
-        return IntegratorStatus::OUTSIDE_SPATIAL_BOUNDS;
->>>>>>> bdf98ff9
+      EvaluatorStatus status = this->Evaluator.Evaluate(inpos, time, velocity);
+      return this->ConvertToIntegratorStatus(status);
     }
   };
 
