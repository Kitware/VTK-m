//============================================================================
//  Copyright (c) Kitware, Inc.
//  All rights reserved.
//  See LICENSE.txt for details.
//
//  This software is distributed WITHOUT ANY WARRANTY; without even
//  the implied warranty of MERCHANTABILITY or FITNESS FOR A PARTICULAR
//  PURPOSE.  See the above copyright notice for more information.
//============================================================================

#include <typeinfo>
#include <vtkm/cont/ArrayCopy.h>
#include <vtkm/cont/ArrayHandle.h>
#include <vtkm/cont/DataSet.h>
#include <vtkm/cont/DataSetBuilderExplicit.h>
#include <vtkm/cont/DataSetBuilderRectilinear.h>
#include <vtkm/cont/DataSetBuilderUniform.h>
#include <vtkm/cont/testing/Testing.h>
#include <vtkm/worklet/ParticleAdvection.h>
#include <vtkm/worklet/particleadvection/GridEvaluators.h>
#include <vtkm/worklet/particleadvection/Integrators.h>
#include <vtkm/worklet/particleadvection/Particles.h>

#include <vtkm/io/writer/VTKDataSetWriter.h>

namespace
{



vtkm::FloatDefault vecData[125 * 3] = {
  -0.00603248f, -0.0966396f,  -0.000732792f, 0.000530014f,  -0.0986189f,  -0.000806706f,
  0.00684929f,  -0.100098f,   -0.000876566f, 0.0129235f,    -0.101102f,   -0.000942341f,
  0.0187515f,   -0.101656f,   -0.00100401f,  0.0706091f,    -0.083023f,   -0.00144278f,
  0.0736404f,   -0.0801616f,  -0.00145784f,  0.0765194f,    -0.0772063f,  -0.00147036f,
  0.0792559f,   -0.0741751f,  -0.00148051f,  0.0818589f,    -0.071084f,   -0.00148843f,
  0.103585f,    -0.0342287f,  -0.001425f,    0.104472f,     -0.0316147f,  -0.00140433f,
  0.105175f,    -0.0291574f,  -0.00138057f,  0.105682f,     -0.0268808f,  -0.00135357f,
  0.105985f,    -0.0248099f,  -0.00132315f,  -0.00244603f,  -0.0989576f,  -0.000821705f,
  0.00389525f,  -0.100695f,   -0.000894513f, 0.00999301f,   -0.10193f,    -0.000963114f,
  0.0158452f,   -0.102688f,   -0.00102747f,  0.0214509f,    -0.102995f,   -0.00108757f,
  0.0708166f,   -0.081799f,   -0.00149941f,  0.0736939f,    -0.0787879f,  -0.00151236f,
  0.0764359f,   -0.0756944f,  -0.00152297f,  0.0790546f,    -0.0725352f,  -0.00153146f,
  0.0815609f,   -0.0693255f,  -0.001538f,    -0.00914287f,  -0.104658f,   -0.001574f,
  -0.00642891f, -0.10239f,    -0.00159659f,  -0.00402289f,  -0.0994835f,  -0.00160731f,
  -0.00194792f, -0.0959752f,  -0.00160528f,  -0.00022818f,  -0.0919077f,  -0.00158957f,
  -0.0134913f,  -0.0274735f,  -9.50056e-05f, -0.0188683f,   -0.023273f,   0.000194107f,
  -0.0254516f,  -0.0197589f,  0.000529693f,  -0.0312798f,   -0.0179514f,  0.00083619f,
  -0.0360426f,  -0.0177537f,  0.00110164f,   0.0259929f,    -0.0204479f,  -0.000304646f,
  0.033336f,    -0.0157385f,  -0.000505569f, 0.0403427f,    -0.0104637f,  -0.000693529f,
  0.0469371f,   -0.00477766f, -0.000865609f, 0.0530722f,    0.0011701f,   -0.00102f,
  -0.0121869f,  -0.10317f,    -0.0015868f,   -0.0096549f,   -0.100606f,   -0.00160377f,
  -0.00743038f, -0.0973796f,  -0.00160783f,  -0.00553901f,  -0.0935261f,  -0.00159792f,
  -0.00400821f, -0.0890871f,  -0.00157287f,  -0.0267803f,   -0.0165823f,  0.000454173f,
  -0.0348303f,  -0.011642f,   0.000881271f,  -0.0424964f,   -0.00870761f, 0.00129226f,
  -0.049437f,   -0.00781358f, 0.0016728f,    -0.0552635f,   -0.00888708f, 0.00200659f,
  -0.0629746f,  -0.0721524f,  -0.00160475f,  -0.0606813f,   -0.0677576f,  -0.00158427f,
  -0.0582203f,  -0.0625009f,  -0.00154304f,  -0.0555686f,   -0.0563905f,  -0.00147822f,
  -0.0526988f,  -0.0494369f,  -0.00138643f,  0.0385695f,    0.115704f,    0.00674413f,
  0.056434f,    0.128273f,    0.00869052f,   0.0775564f,    0.137275f,    0.0110399f,
  0.102515f,    0.140823f,    0.0138637f,    0.131458f,     0.136024f,    0.0171804f,
  0.0595175f,   -0.0845927f,  0.00512454f,   0.0506615f,    -0.0680369f,  0.00376604f,
  0.0434904f,   -0.0503557f,  0.00261592f,   0.0376711f,    -0.0318716f,  0.00163301f,
  0.0329454f,   -0.0128019f,  0.000785352f,  -0.0664062f,   -0.0701094f,  -0.00160644f,
  -0.0641074f,  -0.0658893f,  -0.00158969f,  -0.0616054f,   -0.0608302f,  -0.00155303f,
  -0.0588734f,  -0.0549447f,  -0.00149385f,  -0.0558797f,   -0.0482482f,  -0.00140906f,
  0.0434062f,   0.102969f,    0.00581269f,   0.0619547f,    0.112838f,    0.00742057f,
  0.0830229f,   0.118752f,    0.00927516f,   0.106603f,     0.119129f,    0.0113757f,
  0.132073f,    0.111946f,    0.0136613f,    -0.0135758f,   -0.0934604f,  -0.000533868f,
  -0.00690763f, -0.0958773f,  -0.000598878f, -0.000475275f, -0.0977838f,  -0.000660985f,
  0.00571866f,  -0.0992032f,  -0.0007201f,   0.0116724f,    -0.10016f,    -0.000776144f,
  0.0651428f,   -0.0850475f,  -0.00120243f,  0.0682895f,    -0.0823666f,  -0.00121889f,
  0.0712792f,   -0.0795772f,  -0.00123291f,  0.0741224f,    -0.0766981f,  -0.00124462f,
  0.076829f,    -0.0737465f,  -0.00125416f,  0.10019f,      -0.0375515f,  -0.00121866f,
  0.101296f,    -0.0348723f,  -0.00120216f,  0.102235f,     -0.0323223f,  -0.00118309f,
  0.102994f,    -0.0299234f,  -0.00116131f,  0.103563f,     -0.0276989f,  -0.0011367f,
  -0.00989236f, -0.0958821f,  -0.000608883f, -0.00344154f,  -0.0980645f,  -0.000673641f,
  0.00277318f,  -0.0997337f,  -0.000735354f, 0.00874908f,   -0.100914f,   -0.000793927f,
  0.0144843f,   -0.101629f,   -0.000849279f, 0.0654428f,    -0.0839355f,  -0.00125739f,
  0.0684225f,   -0.0810989f,  -0.00127208f,  0.0712599f,    -0.0781657f,  -0.00128444f,
  0.0739678f,   -0.0751541f,  -0.00129465f,  0.076558f,     -0.0720804f,  -0.00130286f,
  -0.0132841f,  -0.103948f,   -0.00131159f,  -0.010344f,    -0.102328f,   -0.0013452f,
  -0.00768637f, -0.100054f,   -0.00136938f,  -0.00533293f,  -0.0971572f,  -0.00138324f,
  -0.00330643f, -0.0936735f,  -0.00138586f,  -0.0116984f,   -0.0303752f,  -0.000229102f,
  -0.0149879f,  -0.0265231f,  -3.43823e-05f, -0.0212917f,   -0.0219544f,  0.000270283f,
  -0.0277756f,  -0.0186879f,  0.000582781f,  -0.0335115f,   -0.0171098f,  0.00086919f,
  0.0170095f,   -0.025299f,   -3.73557e-05f, 0.024552f,     -0.0214351f,  -0.000231975f,
  0.0318714f,   -0.0168568f,  -0.000417463f, 0.0388586f,    -0.0117131f,  -0.000589883f,
  0.0454388f,   -0.00615626f, -0.000746594f, -0.0160785f,   -0.102675f,   -0.00132891f,
  -0.0133174f,  -0.100785f,   -0.00135859f,  -0.0108365f,   -0.0982184f,  -0.00137801f,
  -0.00865931f, -0.0950053f,  -0.00138614f,  -0.00681126f,  -0.0911806f,  -0.00138185f,
  -0.0208973f,  -0.0216631f,  0.000111231f,  -0.0289373f,   -0.0151081f,  0.000512553f,
  -0.0368736f,  -0.0104306f,  0.000911793f,  -0.0444294f,   -0.00773838f, 0.00129762f,
  -0.0512663f,  -0.00706554f, 0.00165611f
};
}

template <typename ScalarType>
vtkm::Vec<ScalarType, 3> RandomPoint(const vtkm::Bounds& bounds)
{
  ScalarType rx = static_cast<ScalarType>(rand()) / static_cast<ScalarType>(RAND_MAX);
  ScalarType ry = static_cast<ScalarType>(rand()) / static_cast<ScalarType>(RAND_MAX);
  ScalarType rz = static_cast<ScalarType>(rand()) / static_cast<ScalarType>(RAND_MAX);

  vtkm::Vec<ScalarType, 3> p;
  p[0] = static_cast<ScalarType>(bounds.X.Min + rx * bounds.X.Length());
  p[1] = static_cast<ScalarType>(bounds.Y.Min + ry * bounds.Y.Length());
  p[2] = static_cast<ScalarType>(bounds.Z.Min + rz * bounds.Z.Length());
  return p;
}

template <typename ScalarType>
vtkm::cont::DataSet CreateUniformDataSet(const vtkm::Bounds& bounds, const vtkm::Id3& dims)
{
  vtkm::Vec<ScalarType, 3> origin(static_cast<ScalarType>(bounds.X.Min),
                                  static_cast<ScalarType>(bounds.Y.Min),
                                  static_cast<ScalarType>(bounds.Z.Min));
  vtkm::Vec<ScalarType, 3> spacing(
    static_cast<ScalarType>(bounds.X.Length()) / static_cast<ScalarType>((dims[0] - 1)),
    static_cast<ScalarType>(bounds.Y.Length()) / static_cast<ScalarType>((dims[1] - 1)),
    static_cast<ScalarType>(bounds.Z.Length()) / static_cast<ScalarType>((dims[2] - 1)));

  vtkm::cont::DataSetBuilderUniform dataSetBuilder;
  vtkm::cont::DataSet ds = dataSetBuilder.Create(dims, origin, spacing);
  return ds;
}

template <typename ScalarType>
vtkm::cont::DataSet CreateRectilinearDataSet(const vtkm::Bounds& bounds, const vtkm::Id3& dims)
{
  vtkm::cont::DataSetBuilderRectilinear dataSetBuilder;
  std::vector<ScalarType> xvals, yvals, zvals;

  vtkm::Vec<ScalarType, 3> spacing(
    static_cast<ScalarType>(bounds.X.Length()) / static_cast<ScalarType>((dims[0] - 1)),
    static_cast<ScalarType>(bounds.Y.Length()) / static_cast<ScalarType>((dims[1] - 1)),
    static_cast<ScalarType>(bounds.Z.Length()) / static_cast<ScalarType>((dims[2] - 1)));
  xvals.resize((size_t)dims[0]);
  xvals[0] = static_cast<ScalarType>(bounds.X.Min);
  for (size_t i = 1; i < (size_t)dims[0]; i++)
    xvals[i] = xvals[i - 1] + spacing[0];

  yvals.resize((size_t)dims[1]);
  yvals[0] = static_cast<ScalarType>(bounds.Y.Min);
  for (size_t i = 1; i < (size_t)dims[1]; i++)
    yvals[i] = yvals[i - 1] + spacing[1];

  zvals.resize((size_t)dims[2]);
  zvals[0] = static_cast<ScalarType>(bounds.Z.Min);
  for (size_t i = 1; i < (size_t)dims[2]; i++)
    zvals[i] = zvals[i - 1] + spacing[2];

  vtkm::cont::DataSet ds = dataSetBuilder.Create(xvals, yvals, zvals);
  return ds;
}

template <class CellSetType, vtkm::IdComponent NDIM>
static void MakeExplicitCells(const CellSetType& cellSet,
                              vtkm::Vec<vtkm::Id, NDIM>& cellDims,
                              vtkm::cont::ArrayHandle<vtkm::IdComponent>& numIndices,
                              vtkm::cont::ArrayHandle<vtkm::UInt8>& shapes,
                              vtkm::cont::ArrayHandle<vtkm::Id>& conn)
{
  using Connectivity = vtkm::internal::ConnectivityStructuredInternals<NDIM>;

  vtkm::Id nCells = cellSet.GetNumberOfCells();
  vtkm::IdComponent nVerts = (NDIM == 2 ? 4 : 8);
  vtkm::Id connLen = (NDIM == 2 ? nCells * 4 : nCells * 8);

  conn.Allocate(connLen);
  shapes.Allocate(nCells);
  numIndices.Allocate(nCells);

  Connectivity structured;
  structured.SetPointDimensions(cellDims + vtkm::Vec<vtkm::Id, NDIM>(1));

  vtkm::Id idx = 0;
  for (vtkm::Id i = 0; i < nCells; i++)
  {
    auto ptIds = structured.GetPointsOfCell(i);
    for (vtkm::IdComponent j = 0; j < nVerts; j++, idx++)
      conn.GetPortalControl().Set(idx, ptIds[j]);

    shapes.GetPortalControl().Set(
      i, (NDIM == 2 ? vtkm::CELL_SHAPE_QUAD : vtkm::CELL_SHAPE_HEXAHEDRON));
    numIndices.GetPortalControl().Set(i, nVerts);
  }
}

template <typename ScalarType>
vtkm::cont::DataSet CreateExplicitFromStructuredDataSet(const vtkm::cont::DataSet& input,
                                                        bool createSingleType = false)
{
  using CoordType = vtkm::Vec<ScalarType, 3>;

  auto inputCoords = input.GetCoordinateSystem(0).GetData();
  vtkm::Id numPts = inputCoords.GetNumberOfValues();
  vtkm::cont::ArrayHandle<CoordType> explCoords;

  explCoords.Allocate(numPts);
  auto explPortal = explCoords.GetPortalControl();
  auto cp = inputCoords.GetPortalConstControl();
  for (vtkm::Id i = 0; i < numPts; i++)
    explPortal.Set(i, cp.Get(i));

  vtkm::cont::DynamicCellSet cellSet = input.GetCellSet(0);
  vtkm::cont::ArrayHandle<vtkm::Id> conn;
  vtkm::cont::ArrayHandle<vtkm::IdComponent> numIndices;
  vtkm::cont::ArrayHandle<vtkm::UInt8> shapes;
  vtkm::cont::DataSet output;
  vtkm::cont::DataSetBuilderExplicit dsb;

  if (cellSet.IsType<vtkm::cont::CellSetStructured<2>>())
  {
    vtkm::cont::CellSetStructured<2> cells2D = cellSet.Cast<vtkm::cont::CellSetStructured<2>>();
    vtkm::Id2 cellDims = cells2D.GetCellDimensions();
    MakeExplicitCells(cells2D, cellDims, numIndices, shapes, conn);
    if (createSingleType)
      output = dsb.Create(explCoords, vtkm::CellShapeTagQuad(), 4, conn, "coordinates", "cells");
    else
      output = dsb.Create(explCoords, shapes, numIndices, conn, "coordinates", "cells");
  }
  else if (cellSet.IsType<vtkm::cont::CellSetStructured<3>>())
  {
    vtkm::cont::CellSetStructured<3> cells3D = cellSet.Cast<vtkm::cont::CellSetStructured<3>>();
    vtkm::Id3 cellDims = cells3D.GetCellDimensions();
    MakeExplicitCells(cells3D, cellDims, numIndices, shapes, conn);
    if (createSingleType)
      output =
        dsb.Create(explCoords, vtkm::CellShapeTagHexahedron(), 8, conn, "coordinates", "cells");
    else
      output = dsb.Create(explCoords, shapes, numIndices, conn, "coordinates", "cells");
  }

  return output;
}

template <typename ScalarType>
void CreateConstantVectorField(vtkm::Id num,
                               const vtkm::Vec<ScalarType, 3>& vec,
                               vtkm::cont::ArrayHandle<vtkm::Vec<ScalarType, 3>>& vecField)
{
  vtkm::cont::ArrayHandleConstant<vtkm::Vec<ScalarType, 3>> vecConst;
  vecConst = vtkm::cont::make_ArrayHandleConstant(vec, num);
  vtkm::cont::ArrayCopy(vecConst, vecField);
}

template <typename ScalarType>
class TestEvaluatorWorklet : public vtkm::worklet::WorkletMapField
{
public:
  using ControlSignature = void(FieldIn inputPoint,
                                ExecObject evaluator,
                                FieldOut validity,
                                FieldOut outputPoint);

  using ExecutionSignature = void(_1, _2, _3, _4);

  template <typename EvaluatorType>
  VTKM_EXEC void operator()(vtkm::Vec<ScalarType, 3>& pointIn,
                            const EvaluatorType& evaluator,
                            bool& validity,
                            vtkm::Vec<ScalarType, 3>& pointOut) const
  {
    validity = evaluator.Evaluate(pointIn, pointOut);
  }
};

template <typename EvalType, typename ScalarType>
void ValidateEvaluator(const EvalType& eval,
                       const std::vector<vtkm::Vec<ScalarType, 3>>& pointIns,
                       const vtkm::Vec<ScalarType, 3>& vec,
                       const std::string& msg)
{
  using EvalTester = TestEvaluatorWorklet<ScalarType>;
  using EvalTesterDispatcher = vtkm::worklet::DispatcherMapField<EvalTester>;
  EvalTester evalTester;
  EvalTesterDispatcher evalTesterDispatcher(evalTester);
  vtkm::cont::ArrayHandle<vtkm::Vec<ScalarType, 3>> pointsHandle =
    vtkm::cont::make_ArrayHandle(pointIns);
  vtkm::Id numPoints = pointsHandle.GetNumberOfValues();
  vtkm::cont::ArrayHandle<bool> evalStatus;
  vtkm::cont::ArrayHandle<vtkm::Vec<ScalarType, 3>> evalResults;
  evalTesterDispatcher.Invoke(pointsHandle, eval, evalStatus, evalResults);
  auto statusPortal = evalStatus.GetPortalConstControl();
  auto resultsPortal = evalResults.GetPortalConstControl();
  for (vtkm::Id index = 0; index < numPoints; index++)
  {
    bool status = statusPortal.Get(index);
    vtkm::Vec<ScalarType, 3> result = resultsPortal.Get(index);
    VTKM_TEST_ASSERT(status, "Error in evaluator for " + msg);
    VTKM_TEST_ASSERT(result == vec, "Error in evaluator result for " + msg);
  }
  pointsHandle.ReleaseResources();
  evalStatus.ReleaseResources();
  evalResults.ReleaseResources();
}

template <typename ScalarType>
class TestIntegratorWorklet : public vtkm::worklet::WorkletMapField
{
public:
  using ControlSignature = void(FieldIn inputPoint,
                                ExecObject integrator,
                                FieldOut validity,
                                FieldOut outputPoint);

  using ExecutionSignature = void(_1, _2, _3, _4);

  template <typename IntegratorType>
  VTKM_EXEC void operator()(vtkm::Vec<ScalarType, 3>& pointIn,
                            const IntegratorType* integrator,
                            vtkm::worklet::particleadvection::IntegratorStatus& status,
                            vtkm::Vec<ScalarType, 3>& pointOut) const
  {
    ScalarType time = 0;
    status = integrator->Step(pointIn, time, pointOut);
  }
};


template <typename IntegratorType, typename ScalarType>
void ValidateIntegrator(const IntegratorType& integrator,
                        const std::vector<vtkm::Vec<ScalarType, 3>>& pointIns,
                        const std::vector<vtkm::Vec<ScalarType, 3>>& expStepResults,
                        const std::string& msg)
{
  using IntegratorTester = TestIntegratorWorklet<ScalarType>;
  using IntegratorTesterDispatcher = vtkm::worklet::DispatcherMapField<IntegratorTester>;
  using Status = vtkm::worklet::particleadvection::IntegratorStatus;
  IntegratorTesterDispatcher integratorTesterDispatcher;
  vtkm::cont::ArrayHandle<vtkm::Vec<ScalarType, 3>> pointsHandle =
    vtkm::cont::make_ArrayHandle(pointIns);
  vtkm::Id numPoints = pointsHandle.GetNumberOfValues();
  vtkm::cont::ArrayHandle<Status> stepStatus;
  vtkm::cont::ArrayHandle<vtkm::Vec<ScalarType, 3>> stepResults;
  integratorTesterDispatcher.Invoke(pointsHandle, integrator, stepStatus, stepResults);
  auto statusPortal = stepStatus.GetPortalConstControl();
  auto resultsPortal = stepResults.GetPortalConstControl();
  for (vtkm::Id index = 0; index < numPoints; index++)
  {
    Status status = statusPortal.Get(index);
    vtkm::Vec<ScalarType, 3> result = resultsPortal.Get(index);
<<<<<<< HEAD
    VTKM_TEST_ASSERT(status == Status::STATUS_OK || status == Status::TERMINATED ||
                       status == Status::AT_SPATIAL_BOUNDARY,
                     "Error in evaluator for " + msg);
    if (status != Status::AT_SPATIAL_BOUNDARY)
      VTKM_TEST_ASSERT(result == expStepResults[(size_t)index],
                       "Error in evaluator result for " + msg);
  }
  pointsHandle.ReleaseResources();
  stepStatus.ReleaseResources();
  stepResults.ReleaseResources();
}

template <typename IntegratorType, typename ScalarType>
void ValidateIntegratorForBoundary(const vtkm::Vec<ScalarType, 3>& vector,
                                   const vtkm::Bounds& bounds,
                                   const IntegratorType& integrator,
                                   const std::vector<vtkm::Vec<ScalarType, 3>>& pointIns,
                                   const std::string& msg)
{
  ScalarType tolerance = vtkm::Epsilon<ScalarType>() * 100;
  using IntegratorTester = TestIntegratorWorklet<ScalarType>;
  using IntegratorTesterDispatcher = vtkm::worklet::DispatcherMapField<IntegratorTester>;
  using Status = vtkm::worklet::particleadvection::ParticleStatus;
  IntegratorTesterDispatcher integratorTesterDispatcher;
  vtkm::cont::ArrayHandle<vtkm::Vec<ScalarType, 3>> pointsHandle =
    vtkm::cont::make_ArrayHandle(pointIns);
  vtkm::Id numPoints = pointsHandle.GetNumberOfValues();
  vtkm::cont::ArrayHandle<Status> stepStatus;
  vtkm::cont::ArrayHandle<vtkm::Vec<ScalarType, 3>> stepResults;
  integratorTesterDispatcher.Invoke(pointsHandle, integrator, stepStatus, stepResults);
  auto statusPortal = stepStatus.GetPortalConstControl();
  auto resultsPortal = stepResults.GetPortalConstControl();
  for (vtkm::Id index = 0; index < numPoints; index++)
  {
    Status status = statusPortal.Get(index);
    vtkm::Vec<ScalarType, 3> result = resultsPortal.Get(index);
    if (vector[0] == 1.)
      VTKM_TEST_ASSERT((bounds.X.Max - result[0]) < tolerance, "X Tolerance not satisfied.");
    if (vector[1] == 1.)
      VTKM_TEST_ASSERT((bounds.Y.Max - result[1]) < tolerance, "Y Tolerance not satisfied.");
    if (vector[2] == 1.)
      VTKM_TEST_ASSERT((bounds.Z.Max - result[2]) < tolerance, "Z Tolerance not satisfied.");
    VTKM_TEST_ASSERT(status == Status::AT_SPATIAL_BOUNDARY, "Error in evaluator for " + msg);
=======
    VTKM_TEST_ASSERT(status != Status::FAIL, "Error in evaluator for " + msg);
    VTKM_TEST_ASSERT(result == expStepResults[(size_t)index],
                     "Error in evaluator result for " + msg);
>>>>>>> bdf98ff9
  }
  pointsHandle.ReleaseResources();
  stepStatus.ReleaseResources();
  stepResults.ReleaseResources();
}

void TestEvaluators()
{
  using ScalarType = vtkm::worklet::particleadvection::ScalarType;
  using FieldHandle = vtkm::cont::ArrayHandle<vtkm::Vec<ScalarType, 3>>;
  using GridEvalType = vtkm::worklet::particleadvection::GridEvaluator<FieldHandle>;
  using RK4Type = vtkm::worklet::particleadvection::RK4Integrator<GridEvalType>;

  std::vector<vtkm::Vec<ScalarType, 3>> vecs;
  vecs.push_back(vtkm::Vec<ScalarType, 3>(1, 0, 0));
  vecs.push_back(vtkm::Vec<ScalarType, 3>(0, 1, 0));
  vecs.push_back(vtkm::Vec<ScalarType, 3>(0, 0, 1));
  vecs.push_back(vtkm::Vec<ScalarType, 3>(1, 1, 0));
  vecs.push_back(vtkm::Vec<ScalarType, 3>(0, 1, 1));
  vecs.push_back(vtkm::Vec<ScalarType, 3>(1, 0, 1));
  vecs.push_back(vtkm::Vec<ScalarType, 3>(1, 1, 1));

  std::vector<vtkm::Bounds> bounds;
  bounds.push_back(vtkm::Bounds(0, 10, 0, 10, 0, 10));
  bounds.push_back(vtkm::Bounds(-1, 1, -1, 1, -1, 1));
  bounds.push_back(vtkm::Bounds(0, 1, 0, 1, -1, 1));

  std::vector<vtkm::Id3> dims;
  dims.push_back(vtkm::Id3(5, 5, 5));
  dims.push_back(vtkm::Id3(10, 5, 5));
  dims.push_back(vtkm::Id3(10, 5, 5));

  for (auto& dim : dims)
  {
    for (auto& vec : vecs)
    {
      for (auto& bound : bounds)
      {
        std::vector<vtkm::cont::DataSet> dataSets;
        dataSets.push_back(CreateUniformDataSet<ScalarType>(bound, dim));
        dataSets.push_back(CreateRectilinearDataSet<ScalarType>(bound, dim));

        vtkm::cont::ArrayHandle<vtkm::Vec<ScalarType, 3>> vecField;
        CreateConstantVectorField(dim[0] * dim[1] * dim[2], vec, vecField);

        ScalarType stepSize = 0.01f;
        std::vector<vtkm::Vec<ScalarType, 3>> pointIns;
        std::vector<vtkm::Vec<ScalarType, 3>> stepResult;
        //Create a bunch of random points in the bounds.
        srand(314);
        //Generate points 2 steps inside the bounding box.
        vtkm::Bounds interiorBounds = bound;
        interiorBounds.X.Min += 2 * stepSize;
        interiorBounds.Y.Min += 2 * stepSize;
        interiorBounds.Z.Min += 2 * stepSize;
        interiorBounds.X.Max -= 2 * stepSize;
        interiorBounds.Y.Max -= 2 * stepSize;
        interiorBounds.Z.Max -= 2 * stepSize;
        for (int k = 0; k < 38; k++)
        {
          auto p = RandomPoint<ScalarType>(interiorBounds);
          pointIns.push_back(p);
          stepResult.push_back(p + vec * stepSize);
        }

        std::vector<vtkm::Vec<ScalarType, 3>> boundaryPoints;
        const vtkm::Range xRange(bound.X.Max - stepSize / 2., bound.X.Max);
        const vtkm::Range yRange(bound.Y.Max - stepSize / 2., bound.Y.Max);
        const vtkm::Range zRange(bound.Z.Max - stepSize / 2., bound.Z.Max);
        vtkm::Bounds forBoundary(xRange, yRange, zRange);
        for (int k = 0; k < 10; k++)
        {
          // Generate bunch of boundary points towards the face of the direction
          // of the velocity field
          // All velocites are in the +ve direction.
          auto p = RandomPoint<ScalarType>(forBoundary);
          pointIns.push_back(p);
        }

        for (auto& ds : dataSets)
        {
          GridEvalType gridEval(ds.GetCoordinateSystem(), ds.GetCellSet(), vecField);
          ValidateEvaluator(gridEval, pointIns, vec, "grid evaluator");

          RK4Type rk4(gridEval, stepSize);
          ValidateIntegrator(rk4, pointIns, stepResult, "constant vector RK4");

          ValidateIntegratorForBoundary(vec, bound, rk4, boundaryPoints, "constant vector RK4");
        }
      }
    }
  }
}

template <typename ScalarType>
void ValidateParticleAdvectionResult(const vtkm::worklet::ParticleAdvectionResult& res,
                                     vtkm::Id nSeeds,
                                     vtkm::Id maxSteps)
{
  VTKM_TEST_ASSERT(res.positions.GetNumberOfValues() == nSeeds,
                   "Number of output particles does not match input.");
  for (vtkm::Id i = 0; i < nSeeds; i++)
    VTKM_TEST_ASSERT(res.stepsTaken.GetPortalConstControl().Get(i) <= maxSteps,
                     "Too many steps taken in particle advection");
}

template <typename ScalarType>
void ValidateStreamlineResult(const vtkm::worklet::StreamlineResult& res,
                              vtkm::Id nSeeds,
                              vtkm::Id maxSteps)
{
  VTKM_TEST_ASSERT(res.polyLines.GetNumberOfCells() == nSeeds,
                   "Number of output streamlines does not match input.");

  for (vtkm::Id i = 0; i < nSeeds; i++)
    VTKM_TEST_ASSERT(res.stepsTaken.GetPortalConstControl().Get(i) <= maxSteps,
                     "Too many steps taken in streamline");

  /*
  vtkm::cont::DataSet ds;
  ds.AddCoordinateSystem(vtkm::cont::CoordinateSystem("coords", res.positions));
  ds.AddCellSet(res.polyLines);
  ds.PrintSummary(std::cout);
  vtkm::io::writer::VTKDataSetWriter writer1("ds.vtk");
  writer1.WriteDataSet(ds);
  */
}

void TestParticleWorklets()
{
  using ScalarType = vtkm::worklet::particleadvection::ScalarType;
  using FieldHandle = vtkm::cont::ArrayHandle<vtkm::Vec<ScalarType, 3>>;
  using GridEvalType = vtkm::worklet::particleadvection::GridEvaluator<FieldHandle>;
  using RK4Type = vtkm::worklet::particleadvection::RK4Integrator<GridEvalType>;
  ScalarType stepSize = 0.01f;

  const vtkm::Id3 dims(5, 5, 5);
  vtkm::Id nElements = dims[0] * dims[1] * dims[2] * 3;

  std::vector<vtkm::Vec3f> field;
  for (vtkm::Id i = 0; i < nElements; i++)
  {
    ScalarType x = vecData[i];
    ScalarType y = vecData[++i];
    ScalarType z = vecData[++i];
    vtkm::Vec<ScalarType, 3> vec(x, y, z);
    field.push_back(vtkm::Normal(vec));
  }
  vtkm::cont::ArrayHandle<vtkm::Vec<ScalarType, 3>> fieldArray;
  fieldArray = vtkm::cont::make_ArrayHandle(field);

  std::vector<vtkm::Bounds> bounds;
  bounds.push_back(vtkm::Bounds(0, 10, 0, 10, 0, 10));
  bounds.push_back(vtkm::Bounds(-1, 1, -1, 1, -1, 1));
  bounds.push_back(vtkm::Bounds(0, 1, 0, 1, -1, 1));

  vtkm::Id maxSteps = 1000;
  for (auto& bound : bounds)
  {
    std::vector<vtkm::cont::DataSet> dataSets;
    dataSets.push_back(CreateUniformDataSet<ScalarType>(bound, dims));
    dataSets.push_back(CreateRectilinearDataSet<ScalarType>(bound, dims));
    //Create an explicit dataset.
    //    auto expDS = CreateExplicitFromStructuredDataSet<ScalarType>(dataSets[0], false);
    //    dataSets.push_back(expDS);

    //Generate three random points.
    std::vector<vtkm::Vec<ScalarType, 3>> pts;
    pts.push_back(RandomPoint<ScalarType>(bound));
    pts.push_back(RandomPoint<ScalarType>(bound));
    pts.push_back(RandomPoint<ScalarType>(bound));

    vtkm::Id nSeeds = static_cast<vtkm::Id>(pts.size());
    std::vector<vtkm::Id> stepsTaken = { 10, 20, 600 };

    for (auto& ds : dataSets)
    {
      GridEvalType eval(ds.GetCoordinateSystem(), ds.GetCellSet(), fieldArray);
      RK4Type rk4(eval, stepSize);

      //Do 4 tests on each dataset.
      //Particle advection worklet with and without steps taken.
      //Streamline worklet with and without steps taken.
      for (int i = 0; i < 4; i++)
      {
        auto seedsArray = vtkm::cont::make_ArrayHandle(pts, vtkm::CopyFlag::On);
        auto stepsTakenArray = vtkm::cont::make_ArrayHandle(stepsTaken, vtkm::CopyFlag::On);

        if (i < 2)
        {
          vtkm::worklet::ParticleAdvection pa;
          vtkm::worklet::ParticleAdvectionResult res;
          if (i == 0)
            res = pa.Run(rk4, seedsArray, maxSteps);
          else
            res = pa.Run(rk4, seedsArray, stepsTakenArray, maxSteps);
          ValidateParticleAdvectionResult<ScalarType>(res, nSeeds, maxSteps);
        }
        else
        {
          vtkm::worklet::Streamline s;
          vtkm::worklet::StreamlineResult res;
          if (i == 2)
            res = s.Run(rk4, seedsArray, maxSteps);
          else
            res = s.Run(rk4, seedsArray, stepsTakenArray, maxSteps);
          ValidateStreamlineResult<ScalarType>(res, nSeeds, maxSteps);
        }
      }
    }
  }
}

void TestParticleStatus()
{
  using ScalarType = vtkm::worklet::particleadvection::ScalarType;

  vtkm::Bounds bounds(0, 1, 0, 1, 0, 1);
  const vtkm::Id3 dims(5, 5, 5);
  vtkm::cont::DataSet ds = CreateUniformDataSet<ScalarType>(bounds, dims);

  vtkm::Id nElements = dims[0] * dims[1] * dims[2];

  std::vector<vtkm::Vec<vtkm::FloatDefault, 3>> field;
  for (vtkm::Id i = 0; i < nElements; i++)
    field.push_back(vtkm::Vec<ScalarType, 3>(1, 0, 0));

  vtkm::cont::ArrayHandle<vtkm::Vec<ScalarType, 3>> fieldArray;
  fieldArray = vtkm::cont::make_ArrayHandle(field);

  using FieldHandle = vtkm::cont::ArrayHandle<vtkm::Vec<ScalarType, 3>>;
  using GridEvalType = vtkm::worklet::particleadvection::GridEvaluator<FieldHandle>;
  using RK4Type = vtkm::worklet::particleadvection::RK4Integrator<GridEvalType>;
  vtkm::Id maxSteps = 1000;
  ScalarType stepSize = 0.01f;

  GridEvalType eval(ds.GetCoordinateSystem(), ds.GetCellSet(), fieldArray);
  RK4Type rk4(eval, stepSize);

  vtkm::worklet::ParticleAdvection pa;
  std::vector<vtkm::Vec<ScalarType, 3>> pts;
  pts.push_back(vtkm::Vec<ScalarType, 3>(.5, .5, .5));
  pts.push_back(vtkm::Vec<ScalarType, 3>(-1, -1, -1));
  auto seedsArray = vtkm::cont::make_ArrayHandle(pts, vtkm::CopyFlag::On);
  auto res = pa.Run(rk4, seedsArray, maxSteps);
  auto statusPortal = res.status.GetPortalConstControl();

  vtkm::Id tookStep0 = statusPortal.Get(0) &
    static_cast<vtkm::Id>(vtkm::worklet::particleadvection::ParticleStatus::TOOK_ANY_STEPS);
  vtkm::Id tookStep1 = statusPortal.Get(1) &
    static_cast<vtkm::Id>(vtkm::worklet::particleadvection::ParticleStatus::TOOK_ANY_STEPS);
  VTKM_TEST_ASSERT(tookStep0 != 0, "Particle failed to take any steps");
  VTKM_TEST_ASSERT(tookStep1 == 0, "Particle took a step when it should not have.");
}

void TestParticleAdvection()
{
  TestEvaluators();
  TestParticleWorklets();
  TestParticleStatus();
}

int UnitTestParticleAdvection(int argc, char* argv[])
{
  return vtkm::cont::testing::Testing::Run(TestParticleAdvection, argc, argv);
}<|MERGE_RESOLUTION|>--- conflicted
+++ resolved
@@ -341,13 +341,9 @@
   {
     Status status = statusPortal.Get(index);
     vtkm::Vec<ScalarType, 3> result = resultsPortal.Get(index);
-<<<<<<< HEAD
-    VTKM_TEST_ASSERT(status == Status::STATUS_OK || status == Status::TERMINATED ||
-                       status == Status::AT_SPATIAL_BOUNDARY,
-                     "Error in evaluator for " + msg);
-    if (status != Status::AT_SPATIAL_BOUNDARY)
-      VTKM_TEST_ASSERT(result == expStepResults[(size_t)index],
-                       "Error in evaluator result for " + msg);
+    VTKM_TEST_ASSERT(status != Status::FAIL, "Error in evaluator for " + msg);
+    VTKM_TEST_ASSERT(result == expStepResults[(size_t)index],
+                     "Error in evaluator result for " + msg);
   }
   pointsHandle.ReleaseResources();
   stepStatus.ReleaseResources();
@@ -384,12 +380,7 @@
       VTKM_TEST_ASSERT((bounds.Y.Max - result[1]) < tolerance, "Y Tolerance not satisfied.");
     if (vector[2] == 1.)
       VTKM_TEST_ASSERT((bounds.Z.Max - result[2]) < tolerance, "Z Tolerance not satisfied.");
-    VTKM_TEST_ASSERT(status == Status::AT_SPATIAL_BOUNDARY, "Error in evaluator for " + msg);
-=======
-    VTKM_TEST_ASSERT(status != Status::FAIL, "Error in evaluator for " + msg);
-    VTKM_TEST_ASSERT(result == expStepResults[(size_t)index],
-                     "Error in evaluator result for " + msg);
->>>>>>> bdf98ff9
+    VTKM_TEST_ASSERT(status == Status::OUTSIDE_SPATIAL_BOUNDS, "Error in evaluator for " + msg);
   }
   pointsHandle.ReleaseResources();
   stepStatus.ReleaseResources();
