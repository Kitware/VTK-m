--- conflicted
+++ resolved
@@ -27,10 +27,6 @@
 #include <vector>
 #include <iomanip>
 
-<<<<<<< HEAD
-=======
-
->>>>>>> d677d0d1
 void DebugDWTIDWT1D()
 {
   vtkm::Id sigLen = 21;
