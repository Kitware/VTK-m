//============================================================================
//  Copyright (c) Kitware, Inc.
//  All rights reserved.
//  See LICENSE.txt for details.
//  This software is distributed WITHOUT ANY WARRANTY; without even
//  the implied warranty of MERCHANTABILITY or FITNESS FOR A PARTICULAR
//  PURPOSE.  See the above copyright notice for more information.
//
//  Copyright 2014 Sandia Corporation.
//  Copyright 2014 UT-Battelle, LLC.
//  Copyright 2014 Los Alamos National Security.
//
//  Under the terms of Contract DE-AC04-94AL85000 with Sandia Corporation,
//  the U.S. Government retains certain rights in this software.
//
//  Under the terms of Contract DE-AC52-06NA25396 with Los Alamos National
//  Laboratory (LANL), the U.S. Government retains certain rights in
//  this software.
//============================================================================

#ifndef vtk_m_worklet_waveletcompressor_h
#define vtk_m_worklet_waveletcompressor_h

#include <vtkm/worklet/wavelets/WaveletDWT.h>

namespace vtkm {
namespace worklet {

class WaveletCompressor : public vtkm::worklet::wavelets::WaveletDWT
{
public:

  // Constructor
  WaveletCompressor( wavelets::WaveletName name ) : WaveletDWT( name ) {}
<<<<<<< HEAD

=======
>>>>>>> 7e91ea24


  // Multi-level 1D wavelet decomposition
  template< typename SignalArrayType, typename CoeffArrayType, typename DeviceTag >
  VTKM_CONT
  vtkm::Id WaveDecompose( const SignalArrayType      &sigIn,   // Input
                                vtkm::Id             nLevels,  // n levels of DWT
                                CoeffArrayType       &coeffOut,
                                std::vector<vtkm::Id> &L,
                                DeviceTag                     )
  {
    vtkm::Id sigInLen = sigIn.GetNumberOfValues();
    if( nLevels < 0 || nLevels > WaveletBase::GetWaveletMaxLevel( sigInLen ) )
    {
      throw vtkm::cont::ErrorBadValue("Number of levels of transform is not supported! ");
    }
    if( nLevels == 0 )  //  0 levels means no transform
    {
      vtkm::cont::DeviceAdapterAlgorithm< DeviceTag >::Copy( sigIn, coeffOut );
      return 0;
    }

    this->ComputeL( sigInLen, nLevels, L ); // memory for L is allocated by ComputeL().
    vtkm::Id CLength = this->ComputeCoeffLength( L, nLevels );
    VTKM_ASSERT( CLength == sigInLen );

    vtkm::Id sigInPtr = 0;  // pseudo pointer for the beginning of input array
    vtkm::Id len = sigInLen;
    vtkm::Id cALen = WaveletBase::GetApproxLength( len );
    vtkm::Id cptr;          // pseudo pointer for the beginning of output array
    vtkm::Id tlen = 0;
    std::vector<vtkm::Id> L1d(3, 0);

    // Use an intermediate array
    typedef typename CoeffArrayType::ValueType          OutputValueType;
    typedef vtkm::cont::ArrayHandle< OutputValueType >  InterArrayType;

    // Define a few more types
    typedef vtkm::cont::ArrayHandleCounting< vtkm::Id >      IdArrayType;
    typedef vtkm::cont::ArrayHandlePermutation< IdArrayType, CoeffArrayType >
              PermutArrayType;

    vtkm::cont::DeviceAdapterAlgorithm< DeviceTag >::Copy( sigIn, coeffOut );

    for( vtkm::Id i = nLevels; i > 0; i-- )
    {
      tlen += L[ size_t(i) ];
      cptr = 0 + CLength - tlen - cALen;

      // make input array (permutation array)
      IdArrayType       inputIndices( sigInPtr, 1, len );
      PermutArrayType   input( inputIndices, coeffOut );
      // make output array
      InterArrayType    output;

      WaveletDWT::DWT1D( input, output, L1d, DeviceTag() );

      // move intermediate results to final array
      WaveletBase::DeviceCopyStartX( output, coeffOut, cptr, DeviceTag() );

      // update pseudo pointers
      len = cALen;
      cALen = WaveletBase::GetApproxLength( cALen );
      sigInPtr = cptr;
    }

    return 0;
  }



  // Multi-level 1D wavelet reconstruction
  template< typename CoeffArrayType, typename SignalArrayType, typename DeviceTag >
  VTKM_CONT
  vtkm::Id WaveReconstruct( const CoeffArrayType     &coeffIn,   // Input
                                  vtkm::Id           nLevels,    // n levels of DWT
                                  std::vector<vtkm::Id> &L,
                                  SignalArrayType    &sigOut,
                                  DeviceTag                  )
  {
    VTKM_ASSERT( nLevels > 0 );
    vtkm::Id LLength = nLevels + 2;
    VTKM_ASSERT( vtkm::Id(L.size()) == LLength );

    std::vector<vtkm::Id> L1d(3, 0);  // three elements
    L1d[0] = L[0];
    L1d[1] = L[1];

    typedef typename SignalArrayType::ValueType              OutValueType;
    typedef vtkm::cont::ArrayHandle< OutValueType >          OutArrayBasic;
    typedef vtkm::cont::ArrayHandleCounting< vtkm::Id >      IdArrayType;
    typedef vtkm::cont::ArrayHandlePermutation< IdArrayType, SignalArrayType >
                  PermutArrayType;

    vtkm::cont::DeviceAdapterAlgorithm< DeviceTag >::Copy( coeffIn, sigOut );

    for( vtkm::Id i = 1; i <= nLevels; i++ )
    {
      L1d[2] = this->GetApproxLengthLevN( L[ size_t(LLength-1) ], nLevels-i );

      // Make an input array
      IdArrayType inputIndices( 0, 1, L1d[2] );
      PermutArrayType input( inputIndices, sigOut );

      // Make an output array
      OutArrayBasic output;

      WaveletDWT::IDWT1D( input, L1d, output, DeviceTag() );
      VTKM_ASSERT( output.GetNumberOfValues() == L1d[2] );

      // Move output to intermediate array
      WaveletBase::DeviceCopyStartX( output, sigOut, 0, DeviceTag() );

      L1d[0] = L1d[2];
      L1d[1] = L[ size_t(i+1) ];
    }

    return 0;
  }



  // Multi-level 3D wavelet decomposition
  template< typename InArrayType, typename OutArrayType, typename DeviceTag>
  VTKM_CONT
  vtkm::Float64 WaveDecompose3D( InArrayType      &sigIn,     // Input
                                 vtkm::Id         nLevels,    // n levels of DWT
                                 vtkm::Id         inX,
                                 vtkm::Id         inY,
                                 vtkm::Id         inZ,
                                 OutArrayType     &coeffOut,
                                 bool             discardSigIn, // can we discard sigIn on devices?
                                 DeviceTag  )
  {
    vtkm::Id sigInLen = sigIn.GetNumberOfValues();
    VTKM_ASSERT( inX * inY * inZ == sigInLen );
    if( nLevels < 0 || nLevels > WaveletBase::GetWaveletMaxLevel( inX ) ||
                       nLevels > WaveletBase::GetWaveletMaxLevel( inY ) ||
                       nLevels > WaveletBase::GetWaveletMaxLevel( inZ )    )
    {
      throw vtkm::cont::ErrorBadValue("Number of levels of transform is not supported! ");
    }
    if( nLevels == 0 )  //  0 levels means no transform
    {
      vtkm::cont::DeviceAdapterAlgorithm< DeviceTag >::Copy( sigIn, coeffOut );
      return 0;
    }

    vtkm::Id currentLenX     = inX;
    vtkm::Id currentLenY     = inY;
    vtkm::Id currentLenZ     = inZ;
    std::vector<vtkm::Id> L3d(27, 0);

    typedef typename OutArrayType::ValueType          OutValueType;
    typedef vtkm::cont::ArrayHandle<OutValueType>     OutBasicArray;

    // First level transform writes to the output array
    vtkm::Float64 computationTime = WaveletDWT::DWT3D(
                                    sigIn,
                                    inX,              inY,            inZ,
                                    0,                0,             0,
                                    currentLenX,      currentLenY,   currentLenZ,
                                    coeffOut,
                                    discardSigIn,
                                    DeviceTag() );

    // Successor transforms writes to a temporary array
    for( vtkm::Id i = nLevels-1; i > 0; i-- )
    {
      currentLenX = WaveletBase::GetApproxLength( currentLenX );
      currentLenY = WaveletBase::GetApproxLength( currentLenY );
      currentLenZ = WaveletBase::GetApproxLength( currentLenZ );

      OutBasicArray tempOutput;

      computationTime += WaveletDWT::DWT3D(
                            coeffOut,
                            inX,              inY,          inZ,
                            0,                0,            0,
                            currentLenX,      currentLenY,  currentLenZ,
                            tempOutput,
                            false,
                            DeviceTag() );

      // copy results to coeffOut
      WaveletBase::DeviceCubeCopyTo(  tempOutput,
                                      currentLenX,  currentLenY,  currentLenZ,
                                      coeffOut,
                                      inX,          inY,          inZ,
                                      0,            0,            0,
                                      DeviceTag() );
    }

    return computationTime;
  }



  // Multi-level 3D wavelet reconstruction
  template< typename InArrayType, typename OutArrayType, typename DeviceTag>
  VTKM_CONT
  vtkm::Float64 WaveReconstruct3D(
                  InArrayType           &arrIn,     // Input
                  vtkm::Id              nLevels,    // n levels of DWT
                  vtkm::Id              inX,        vtkm::Id inY,       vtkm::Id inZ,
                  OutArrayType          &arrOut,
                  bool                  discardArrIn,	// can we discard input for more memory?
                  DeviceTag                       )
  {
    vtkm::Id arrInLen = arrIn.GetNumberOfValues();
    VTKM_ASSERT( inX * inY * inZ == arrInLen );
    if( nLevels < 0 || nLevels > WaveletBase::GetWaveletMaxLevel( inX ) ||
                       nLevels > WaveletBase::GetWaveletMaxLevel( inY ) ||
                       nLevels > WaveletBase::GetWaveletMaxLevel( inZ )   )
    {
      throw vtkm::cont::ErrorBadValue("Number of levels of transform is not supported! ");
    }
    typedef typename OutArrayType::ValueType          OutValueType;
    typedef vtkm::cont::ArrayHandle<OutValueType>     OutBasicArray;
    vtkm::Float64 computationTime = 0.0;

    OutBasicArray outBuffer;
    if( nLevels == 0 )  //  0 levels means no transform
    {
      vtkm::cont::DeviceAdapterAlgorithm< DeviceTag >::Copy( arrIn, arrOut );
      return 0;
    }
    else if ( discardArrIn )
    {
      outBuffer = arrIn;
    }
    else
    {
      vtkm::cont::DeviceAdapterAlgorithm< DeviceTag >::Copy( arrIn, outBuffer );
    }

    std::vector<vtkm::Id> L;
    this->ComputeL3( inX, inY, inZ, nLevels, L );
    std::vector<vtkm::Id> L3d(27, 0);

    // All transforms but the last level operate on temporary arrays
    for( size_t i = 0; i < 24; i++ )
    {
      L3d[i] = L[i];
    }
    for( size_t i = 1; i < static_cast<size_t>(nLevels); i++ )
    {
      L3d[24] = L3d[0] + L3d[12];     // Total X dim; this is always true for Biorthogonal wavelets
      L3d[25] = L3d[1] + L3d[7];      // Total Y dim
      L3d[26] = L3d[2] + L3d[5];      // Total Z dim

      OutBasicArray  tempOutput;

      // IDWT
      computationTime += WaveletDWT::IDWT3D(  outBuffer,
                                              inX,        inY,      inZ,
                                              0,          0,        0,
                                              L3d,
                                              tempOutput,
                                              false,
                                              DeviceTag() );

      // copy back reconstructed block
      WaveletBase::DeviceCubeCopyTo(  tempOutput,
                                      L3d[24],      L3d[25],        L3d[26],
                                      outBuffer,
                                      inX,          inY,            inZ,
                                      0,            0,              0,
                                      DeviceTag() );

      // update L3d array
      L3d[0]    = L3d[24];
      L3d[1]    = L3d[25];
      L3d[2]    = L3d[26];
      for( size_t j = 3; j < 24; j++ )
      {
        L3d[j]  = L[ 21 * i + j ];
      }
    }

    // The last transform outputs to the final output
    L3d[24] = L3d[0] + L3d[12];
    L3d[25] = L3d[1] + L3d[7];
    L3d[26] = L3d[2] + L3d[5];
    computationTime += WaveletDWT::IDWT3D( outBuffer,
                                           inX,        inY,      inZ,
                                           0,          0,        0,
                                           L3d,
                                           arrOut,
                                           true,
                                           DeviceTag() );

    return computationTime;
  }



  // Multi-level 2D wavelet decomposition
  template< typename InArrayType, typename OutArrayType, typename DeviceTag>
  VTKM_CONT
  vtkm::Float64 WaveDecompose2D( const InArrayType           &sigIn,   // Input
                                       vtkm::Id              nLevels,  // n levels of DWT
                                       vtkm::Id              inX,      // Input X dim
                                       vtkm::Id              inY,      // Input Y dim
                                       OutArrayType          &coeffOut,
                                       std::vector<vtkm::Id> &L,
                                       DeviceTag                       )
  {
    vtkm::Id sigInLen = sigIn.GetNumberOfValues();
    VTKM_ASSERT( inX * inY == sigInLen );
    if( nLevels < 0 || nLevels > WaveletBase::GetWaveletMaxLevel( inX ) ||
                       nLevels > WaveletBase::GetWaveletMaxLevel( inY ) )
    {
      throw vtkm::cont::ErrorBadValue("Number of levels of transform is not supported! ");
    }
    if( nLevels == 0 )  //  0 levels means no transform
    {
      vtkm::cont::DeviceAdapterAlgorithm< DeviceTag >::Copy( sigIn, coeffOut );
      return 0;
    }

    this->ComputeL2( inX, inY, nLevels, L );
    vtkm::Id CLength = this->ComputeCoeffLength2( L, nLevels );
    VTKM_ASSERT( CLength == sigInLen );

    vtkm::Id currentLenX     = inX;
    vtkm::Id currentLenY     = inY;
    std::vector<vtkm::Id> L2d(10, 0);
    vtkm::Float64 computationTime = 0.0;

    typedef typename OutArrayType::ValueType          OutValueType;
    typedef vtkm::cont::ArrayHandle<OutValueType>     OutBasicArray;

    // First level transform operates writes to the output array
    computationTime += WaveletDWT::DWT2D  ( sigIn,
                                            currentLenX,       currentLenY,
                                            0,                 0,
                                            currentLenX,       currentLenY,
                                            coeffOut, L2d, DeviceTag() );
    VTKM_ASSERT( coeffOut.GetNumberOfValues() == currentLenX * currentLenY );
    currentLenX = WaveletBase::GetApproxLength( currentLenX );
    currentLenY = WaveletBase::GetApproxLength( currentLenY );

    // Successor transforms writes to a temporary array
    for( vtkm::Id i = nLevels-1; i > 0; i-- )
    {
      OutBasicArray tempOutput;

      computationTime +=
      WaveletDWT::DWT2D  (  coeffOut,
                            inX,              inY,
                            0,                0,
                            currentLenX,      currentLenY,
                            tempOutput, L2d, DeviceTag() );

      // copy results to coeffOut
      WaveletBase::DeviceRectangleCopyTo( tempOutput, currentLenX, currentLenY,
                                          coeffOut, inX, inY, 0, 0, DeviceTag() );

      // update currentLen
      currentLenX = WaveletBase::GetApproxLength( currentLenX );
      currentLenY = WaveletBase::GetApproxLength( currentLenY );
    }

    return computationTime;
  }



  // Multi-level 2D wavelet reconstruction
  template< typename InArrayType, typename OutArrayType, typename DeviceTag>
  VTKM_CONT
  vtkm::Float64 WaveReconstruct2D( const InArrayType           &arrIn,   // Input
                                         vtkm::Id              nLevels,  // n levels of DWT
                                         vtkm::Id              inX,      // Input X dim
                                         vtkm::Id              inY,      // Input Y dim
                                         OutArrayType          &arrOut,
                                         std::vector<vtkm::Id> &L,
                                         DeviceTag                       )
  {
    vtkm::Id arrInLen = arrIn.GetNumberOfValues();
    VTKM_ASSERT( inX * inY == arrInLen );
    if( nLevels < 0 || nLevels > WaveletBase::GetWaveletMaxLevel( inX ) ||
                       nLevels > WaveletBase::GetWaveletMaxLevel( inY ) )
    {
      throw vtkm::cont::ErrorBadValue("Number of levels of transform is not supported! ");
    }
    typedef typename OutArrayType::ValueType          OutValueType;
    typedef vtkm::cont::ArrayHandle<OutValueType>     OutBasicArray;
    vtkm::Float64 computationTime = 0.0;

    OutBasicArray outBuffer;
    if( nLevels == 0 )  //  0 levels means no transform
    {
      vtkm::cont::DeviceAdapterAlgorithm< DeviceTag >::Copy( arrIn, arrOut );
      return 0;
    }
    else
    {
      vtkm::cont::DeviceAdapterAlgorithm< DeviceTag >::Copy( arrIn, outBuffer );
    }

    VTKM_ASSERT( vtkm::Id(L.size()) == 6 * nLevels + 4 );

    std::vector<vtkm::Id> L2d(10, 0);
    L2d[0]  =   L[0];
    L2d[1]  =   L[1];
    L2d[2]  =   L[2];
    L2d[3]  =   L[3];
    L2d[4]  =   L[4];
    L2d[5]  =   L[5];
    L2d[6]  =   L[6];
    L2d[7]  =   L[7];

    // All transforms but the last operate on temporary arrays
    for( size_t i = 1; i < static_cast<size_t>(nLevels); i++ )
    {
      L2d[8] = L2d[0] + L2d[4];     // This is always true for Biorthogonal wavelets
      L2d[9] = L2d[1] + L2d[3];     // (same above)

      OutBasicArray  tempOutput;

      // IDWT
      computationTime +=
      WaveletDWT::IDWT2D  ( outBuffer, inX, inY, 0, 0, L2d, tempOutput, DeviceTag() );

      // copy back reconstructed block
      WaveletBase::DeviceRectangleCopyTo( tempOutput, L2d[8], L2d[9],
                                          outBuffer, inX, inY, 0, 0, DeviceTag() );

      // update L2d array
      L2d[0] =  L2d[8];
      L2d[1] =  L2d[9];
      L2d[2] = L[6*i+2];
      L2d[3] = L[6*i+3];
      L2d[4] = L[6*i+4];
      L2d[5] = L[6*i+5];
      L2d[6] = L[6*i+6];
      L2d[7] = L[6*i+7];

    }

    // The last transform outputs to the final output
    L2d[8] = L2d[0] + L2d[4];
    L2d[9] = L2d[1] + L2d[3];
    computationTime +=
    WaveletDWT::IDWT2D  ( outBuffer, inX, inY, 0, 0, L2d, arrOut, DeviceTag() );

    return computationTime;
  }



  // Squash coefficients smaller than a threshold
  template< typename CoeffArrayType, typename DeviceTag >
  vtkm::Id SquashCoefficients( CoeffArrayType   &coeffIn,
                               vtkm::Float64    ratio,
                               DeviceTag                )
  {
    if( ratio > 1.0 )
    {
      vtkm::Id coeffLen = coeffIn.GetNumberOfValues();
      typedef typename CoeffArrayType::ValueType ValueType;
      typedef vtkm::cont::ArrayHandle< ValueType > CoeffArrayBasic;
      CoeffArrayBasic sortedArray;
      vtkm::cont::DeviceAdapterAlgorithm< DeviceTag >::Copy( coeffIn, sortedArray );

      WaveletBase::DeviceSort( sortedArray, DeviceTag() );

      vtkm::Id n = coeffLen -
                   static_cast<vtkm::Id>( static_cast<vtkm::Float64>(coeffLen)/ratio );
      vtkm::Float64 nthVal = static_cast<vtkm::Float64>
                               (sortedArray.GetPortalConstControl().Get(n));
      if( nthVal < 0.0 )
      {
        nthVal *= -1.0;
      }
      typedef vtkm::worklet::wavelets::ThresholdWorklet ThresholdType;
      ThresholdType thresholdWorklet( nthVal );
      vtkm::worklet::DispatcherMapField< ThresholdType, DeviceTag > dispatcher( thresholdWorklet );
      dispatcher.Invoke( coeffIn );
    }

    return 0;
  }



  // Report statistics on reconstructed array
  template< typename ArrayType, typename DeviceTag >
  vtkm::Id EvaluateReconstruction( const ArrayType &original,
                                   const ArrayType &reconstruct,
                                         DeviceTag )
  {
    #define VAL        vtkm::Float64
    #define MAKEVAL(a) (static_cast<VAL>(a))
    VAL VarOrig = WaveletBase::DeviceCalculateVariance( original, DeviceTag() );

    typedef typename ArrayType::ValueType ValueType;
    typedef vtkm::cont::ArrayHandle< ValueType > ArrayBasic;
    ArrayBasic errorArray, errorSquare;

    // Use a worklet to calculate point-wise error, and its square
    typedef vtkm::worklet::wavelets::Differencer DifferencerWorklet;
    DifferencerWorklet dw;
    vtkm::worklet::DispatcherMapField< DifferencerWorklet > dwDispatcher( dw  );
    dwDispatcher.Invoke( original, reconstruct, errorArray );

    typedef vtkm::worklet::wavelets::SquareWorklet SquareWorklet;
    SquareWorklet sw;
    vtkm::worklet::DispatcherMapField< SquareWorklet > swDispatcher( sw );
    swDispatcher.Invoke( errorArray, errorSquare );

    VAL varErr   = WaveletBase::DeviceCalculateVariance( errorArray, DeviceTag() );
    VAL snr, decibels;
    if( varErr != 0.0 )
    {
        snr      = VarOrig / varErr;
        decibels = 10 * vtkm::Log10( snr );
    }
    else
    {
        snr      = vtkm::Infinity64();
        decibels = vtkm::Infinity64();
    }

    VAL origMax  = WaveletBase::DeviceMax( original, DeviceTag() );
    VAL origMin  = WaveletBase::DeviceMin( original, DeviceTag() );
    VAL errorMax = WaveletBase::DeviceMaxAbs( errorArray, DeviceTag() );
    VAL range    = origMax - origMin;

    VAL squareSum = WaveletBase::DeviceSum( errorSquare, DeviceTag() );
    VAL rmse      = vtkm::Sqrt( MAKEVAL(squareSum) / MAKEVAL(errorArray.GetNumberOfValues()) );

    std::cout << "Data range             = " << range << std::endl;
    std::cout << "SNR                    = " << snr << std::endl;
    std::cout << "SNR in decibels        = " << decibels << std::endl;
    std::cout << "L-infy norm            = " << errorMax
              << ", after normalization  = " << errorMax / range << std::endl;
    std::cout << "RMSE                   = " << rmse
              << ", after normalization  = " << rmse / range << std::endl;
    #undef MAKEVAL
    #undef VAL

    return 0;
  }



  // Compute the book keeping array L for 1D DWT
  void ComputeL( vtkm::Id               sigInLen,
                 vtkm::Id               nLev,
                 std::vector<vtkm::Id>  &L )
  {
    size_t nLevels = static_cast<size_t>( nLev );   // cast once
    L.resize( nLevels + 2 );
    L[ nLevels+1 ] = sigInLen;
    L[ nLevels   ] = sigInLen;
    for( size_t i = nLevels; i > 0; i-- )
    {
      L[i-1] = WaveletBase::GetApproxLength( L[i] );
      L[i]   = WaveletBase::GetDetailLength( L[i] );
    }
  }



  // Compute the book keeping array L for 2D DWT
  void ComputeL2( vtkm::Id               inX,
                  vtkm::Id               inY,
                  vtkm::Id               nLev,
                  std::vector<vtkm::Id>  &L )
  {
    size_t nLevels = static_cast<size_t>( nLev );
    L.resize( nLevels*6 + 4 );
    L[ nLevels*6     ] = inX;
    L[ nLevels*6 + 1 ] = inY;
    L[ nLevels*6 + 2 ] = inX;
    L[ nLevels*6 + 3 ] = inY;

    for( size_t i = nLevels; i > 0; i-- )
    {
      // cA
      L[ i*6 - 6 ] = WaveletBase::GetApproxLength( L[ i*6 + 0 ]);
      L[ i*6 - 5 ] = WaveletBase::GetApproxLength( L[ i*6 + 1 ]);

      // cDh
      L[ i*6 - 4 ] = WaveletBase::GetApproxLength( L[ i*6 + 0 ]);
      L[ i*6 - 3 ] = WaveletBase::GetDetailLength( L[ i*6 + 1 ]);

      // cDv
      L[ i*6 - 2 ] = WaveletBase::GetDetailLength( L[ i*6 + 0 ]);
      L[ i*6 - 1 ] = WaveletBase::GetApproxLength( L[ i*6 + 1 ]);

      // cDv - overwrites previous value!
      L[ i*6 - 0 ] = WaveletBase::GetDetailLength( L[ i*6 + 0 ]);
      L[ i*6 + 1 ] = WaveletBase::GetDetailLength( L[ i*6 + 1 ]);
    }
  }



  // Compute the bookkeeping array L for 3D DWT
  void ComputeL3( vtkm::Id                inX,
                  vtkm::Id                inY,
                  vtkm::Id                inZ,
                  vtkm::Id                nLev,
                  std::vector<vtkm::Id>   &L )
  {
    size_t n = static_cast<size_t>( nLev );
    L.resize( n * 21 + 6 );
    L[ n * 21 + 0 ] = inX;
    L[ n * 21 + 1 ] = inY;
    L[ n * 21 + 2 ] = inZ;
    L[ n * 21 + 3 ] = inX;
    L[ n * 21 + 4 ] = inY;
    L[ n * 21 + 5 ] = inZ;

    for( size_t i = n; i > 0; i-- )
    {
      // cLLL
      L[ i * 21 - 21 ] = WaveletBase::GetApproxLength( L[ i * 21 + 0 ] );
      L[ i * 21 - 20 ] = WaveletBase::GetApproxLength( L[ i * 21 + 1 ] );
      L[ i * 21 - 19 ] = WaveletBase::GetApproxLength( L[ i * 21 + 2 ] );

      // cLLH
      L[ i * 21 - 18 ] = L[ i * 21 - 21 ];
      L[ i * 21 - 17 ] = L[ i * 21 - 20 ];
      L[ i * 21 - 16 ] = WaveletBase::GetDetailLength( L[ i * 21 + 2 ] );

      // cLHL
      L[ i * 21 - 15 ] = L[ i * 21 - 21 ];
      L[ i * 21 - 14 ] = WaveletBase::GetDetailLength( L[ i * 21 + 1 ] );
      L[ i * 21 - 13 ] = L[ i * 21 - 19 ];

      // cLHH
      L[ i * 21 - 12 ] = L[ i * 21 - 21 ];
      L[ i * 21 - 11 ] = L[ i * 21 - 14 ];
      L[ i * 21 - 10 ] = L[ i * 21 - 16 ];

      // cHLL
      L[ i * 21 - 9 ] = WaveletBase::GetDetailLength( L[ i * 21 + 0 ] );
      L[ i * 21 - 8 ] = L[ i * 21 - 20 ];
      L[ i * 21 - 7 ] = L[ i * 21 - 19 ];

      // cHLH
      L[ i * 21 - 6 ] = L[ i * 21 - 9 ];
      L[ i * 21 - 5 ] = L[ i * 21 - 20 ];
      L[ i * 21 - 3 ] = L[ i * 21 - 16 ];

      // cHHL
      L[ i * 21 - 3 ] = L[ i * 21 - 9 ];
      L[ i * 21 - 2 ] = L[ i * 21 - 14 ];
      L[ i * 21 - 1 ] = L[ i * 21 - 19 ];

      // cHHH - overwrites previous value
      L[ i * 21 + 0 ] = L[ i * 21 - 9 ];
      L[ i * 21 + 1 ] = L[ i * 21 - 14 ];
      L[ i * 21 + 2 ] = L[ i * 21 - 16 ];
    }

  }



  // Compute the length of coefficients for 1D transforms
  vtkm::Id ComputeCoeffLength( std::vector<vtkm::Id> &L,
                               vtkm::Id nLevels )
  {
    vtkm::Id sum = L[0];        // 1st level cA
    for( size_t i = 1; i <= size_t(nLevels); i++ )
    {
      sum += L[i];
    }
    return sum;
  }
  // Compute the length of coefficients for 2D transforms
  vtkm::Id ComputeCoeffLength2( std::vector<vtkm::Id> &L,
                               vtkm::Id nLevels )
  {
    vtkm::Id sum = (L[0] * L[1]);           // 1st level cA
    for( size_t i = 1; i <= size_t(nLevels); i++ )
    {
      sum += L[ i*6 - 4 ] * L[ i*6 - 3 ];   // cDh
      sum += L[ i*6 - 2 ] * L[ i*6 - 1 ];   // cDv
      sum += L[ i*6 - 0 ] * L[ i*6 + 1 ];   // cDd
    }
    return sum;
  }

  // Compute approximate coefficient length at a specific level
  vtkm::Id GetApproxLengthLevN( vtkm::Id sigInLen, vtkm::Id levN )
  {
    vtkm::Id cALen = sigInLen;
    for( vtkm::Id i = 0; i < levN; i++ )
    {
      cALen = WaveletBase::GetApproxLength( cALen );
      if( cALen == 0 )
      {
        return cALen;
      }
    }

    return cALen;
  }


};    // class WaveletCompressor

}     // namespace worklet
}     // namespace vtkm

#endif <|MERGE_RESOLUTION|>--- conflicted
+++ resolved
@@ -32,10 +32,6 @@
 
   // Constructor
   WaveletCompressor( wavelets::WaveletName name ) : WaveletDWT( name ) {}
-<<<<<<< HEAD
-
-=======
->>>>>>> 7e91ea24
 
 
   // Multi-level 1D wavelet decomposition
@@ -513,7 +509,7 @@
       {
         nthVal *= -1.0;
       }
-      typedef vtkm::worklet::wavelets::ThresholdWorklet ThresholdType;
+     typedef vtkm::worklet::wavelets::ThresholdWorklet ThresholdType;
       ThresholdType thresholdWorklet( nthVal );
       vtkm::worklet::DispatcherMapField< ThresholdType, DeviceTag > dispatcher( thresholdWorklet );
       dispatcher.Invoke( coeffIn );
