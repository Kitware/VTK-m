//============================================================================
//  Copyright (c) Kitware, Inc.
//  All rights reserved.
//  See LICENSE.txt for details.
//  This software is distributed WITHOUT ANY WARRANTY; without even
//  the implied warranty of MERCHANTABILITY or FITNESS FOR A PARTICULAR
//  PURPOSE.  See the above copyright notice for more information.
//
//  Copyright 2015 Sandia Corporation.
//  Copyright 2015 UT-Battelle, LLC.
//  Copyright 2015 Los Alamos National Security.
//
//  Under the terms of Contract DE-AC04-94AL85000 with Sandia Corporation,
//  the U.S. Government retains certain rights in this software.
//
//  Under the terms of Contract DE-AC52-06NA25396 with Los Alamos National
//  Laboratory (LANL), the U.S. Government retains certain rights in
//  this software.
//============================================================================
#ifndef vtk_m_rendering_RenderSurface_h
#define vtk_m_rendering_RenderSurface_h

#include <vtkm/Types.h>
#include <vtkm/rendering/View.h>
#include <vtkm/rendering/Color.h>
#include <vtkm/rendering/ColorTable.h>

#include <iostream>
#include <fstream>

namespace vtkm {
namespace rendering {

class RenderSurface
{
public:
    VTKM_CONT_EXPORT
    RenderSurface(std::size_t width=1024, std::size_t height=1024,
                  const vtkm::rendering::Color &color=vtkm::rendering::Color(0.0f,0.0f,0.0f,1.0f))
        : Width(width), Height(height), BackgroundColor(color)
    {
      this->ColorBuffer.resize(width*height*4);
      this->DepthBuffer.resize(width*height);
    }

    VTKM_CONT_EXPORT
    virtual void Initialize() {}
    VTKM_CONT_EXPORT
    virtual void Activate() {}
    VTKM_CONT_EXPORT
    virtual void Clear() {}
    VTKM_CONT_EXPORT
    virtual void Finish() {}

    VTKM_CONT_EXPORT
    virtual void SetViewToWorldSpace(vtkm::rendering::View &, bool) {}
    VTKM_CONT_EXPORT
    virtual void SetViewToScreenSpace(vtkm::rendering::View &, bool) {}
    VTKM_CONT_EXPORT
    void SetViewportClipping(vtkm::rendering::View &, bool) {}

    VTKM_CONT_EXPORT
    virtual void SaveAs(const std::string &) {}

<<<<<<< HEAD
    virtual void AddLine(vtkm::Float64, vtkm::Float64,
                         vtkm::Float64, vtkm::Float64,
                         vtkm::Float32,
                         const vtkm::rendering::Color &) {}
    virtual void AddColorBar(vtkm::Float32, vtkm::Float32,
                             vtkm::Float32, vtkm::Float32, 
=======
    virtual void AddLine(double, double,
                         double, double,
                         float,
                         vtkm::rendering::Color) {}
    virtual void AddColorBar(float, float,
                             float, float,
>>>>>>> 704f2fe7
                             const vtkm::rendering::ColorTable &,
                             bool) {}

    std::size_t Width, Height;
    vtkm::rendering::Color BackgroundColor;
    std::vector<vtkm::Float32> ColorBuffer;
    std::vector<vtkm::Float32> DepthBuffer;
};

}} //namespace vtkm::rendering

#endif //vtk_m_rendering_RenderSurface_h<|MERGE_RESOLUTION|>--- conflicted
+++ resolved
@@ -62,21 +62,12 @@
     VTKM_CONT_EXPORT
     virtual void SaveAs(const std::string &) {}
 
-<<<<<<< HEAD
     virtual void AddLine(vtkm::Float64, vtkm::Float64,
                          vtkm::Float64, vtkm::Float64,
                          vtkm::Float32,
                          const vtkm::rendering::Color &) {}
     virtual void AddColorBar(vtkm::Float32, vtkm::Float32,
                              vtkm::Float32, vtkm::Float32, 
-=======
-    virtual void AddLine(double, double,
-                         double, double,
-                         float,
-                         vtkm::rendering::Color) {}
-    virtual void AddColorBar(float, float,
-                             float, float,
->>>>>>> 704f2fe7
                              const vtkm::rendering::ColorTable &,
                              bool) {}
 
