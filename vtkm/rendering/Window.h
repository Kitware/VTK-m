//============================================================================
//  Copyright (c) Kitware, Inc.
//  All rights reserved.
//  See LICENSE.txt for details.
//  This software is distributed WITHOUT ANY WARRANTY; without even
//  the implied warranty of MERCHANTABILITY or FITNESS FOR A PARTICULAR
//  PURPOSE.  See the above copyright notice for more information.
//
//  Copyright 2015 Sandia Corporation.
//  Copyright 2015 UT-Battelle, LLC.
//  Copyright 2015 Los Alamos National Security.
//
//  Under the terms of Contract DE-AC04-94AL85000 with Sandia Corporation,
//  the U.S. Government retains certain rights in this software.
//
//  Under the terms of Contract DE-AC52-06NA25396 with Los Alamos National
//  Laboratory (LANL), the U.S. Government retains certain rights in
//  this software.
//============================================================================
#ifndef vtk_m_rendering_Window_h
#define vtk_m_rendering_Window_h

#include <vtkm/cont/DataSet.h>
#include <vtkm/rendering/SceneRenderer.h>
#include <vtkm/rendering/Color.h>
#include <vtkm/rendering/View.h>
#include <vtkm/rendering/Scene.h>
#include <vtkm/rendering/BoundingBoxAnnotation.h>
#include <vtkm/rendering/AxisAnnotation3D.h>
#include <vtkm/rendering/AxisAnnotation2D.h>
#include <vtkm/rendering/ColorBarAnnotation.h>

namespace vtkm {
namespace rendering {

template<typename SceneRendererType,
         typename SurfaceType,
         typename WorldAnnotatorType>
class Window
{
public:
    SceneRendererType sceneRenderer;
    SurfaceType surface;
    Color bgColor;
    vtkm::rendering::View view;
    WorldAnnotatorType worldAnnotator;

    Window(const SceneRendererType &sr,
           const SurfaceType &surf,
           const vtkm::rendering::View &v,
           const vtkm::rendering::Color &bg=vtkm::rendering::Color(0,0,0,1)) :
        bgColor(bg), view(v), sceneRenderer(sr), surface(surf)
    {
        sceneRenderer.SetBackgroundColor(bgColor);
    }

    VTKM_CONT_EXPORT
    virtual void Initialize() {surface.Initialize();}

    VTKM_CONT_EXPORT
<<<<<<< HEAD
    virtual void Paint() = 0;
    VTKM_CONT_EXPORT
    virtual void RenderScreenAnnotations() {}
    VTKM_CONT_EXPORT
    virtual void RenderWorldAnnotations() {}
=======
    void Paint()
    {
        surface.Activate();
        surface.Clear();
        SetupForWorldSpace();

        scene.Render(sceneRenderer, surface, view);

        surface.Finish();
    }
>>>>>>> 704f2fe7

    VTKM_CONT_EXPORT
    void SaveAs(const std::string &fileName)
    {
        surface.SaveAs(fileName);
    }

protected:
    VTKM_CONT_EXPORT
    void SetupForWorldSpace(bool viewportClip=true)
    {
        //view.SetupMatrices();
        surface.SetViewToWorldSpace(view,viewportClip);
    }

    VTKM_CONT_EXPORT
    void SetupForScreenSpace(bool viewportClip=false)
    {
        //view.SetupMatrices();
        surface.SetViewToScreenSpace(view,viewportClip);
    }
};
<<<<<<< HEAD
    
=======
#endif

>>>>>>> 704f2fe7
// Window2D Window3D
template<typename SceneRendererType,
         typename SurfaceType,
         typename WorldAnnotatorType>
class Window3D : public Window<SceneRendererType, SurfaceType,WorldAnnotatorType>
{
public:
    vtkm::rendering::Scene3D scene;
<<<<<<< HEAD
=======
    WorldAnnotatorType worldAnnotator;
    SceneRendererType sceneRenderer;
    Color bgColor;
    SurfaceType surface;
    vtkm::rendering::View view;
>>>>>>> 704f2fe7

    // 3D-specific annotations
    BoundingBoxAnnotation bbox;
    AxisAnnotation3D xaxis, yaxis, zaxis;
    ColorBarAnnotation colorbar;

    VTKM_CONT_EXPORT
    Window3D(const vtkm::rendering::Scene3D &s,
             const SceneRendererType &sr,
             const SurfaceType &surf,
             const vtkm::rendering::View &v,
             const vtkm::rendering::Color &bg=vtkm::rendering::Color(0,0,0,1)) :
        Window<SceneRendererType,SurfaceType,WorldAnnotatorType>(sr,surf,v,bg), scene(s)
    {
    }

    VTKM_CONT_EXPORT
    virtual void Paint()
    {
<<<<<<< HEAD
        this->surface.Activate();
        this->surface.Clear();
        this->SetupForWorldSpace();
        scene.Render(this->sceneRenderer, this->surface, this->view);
=======
        surface.Activate();
        surface.Clear();
        SetupForWorldSpace();

        scene.Render(sceneRenderer, surface, view);
>>>>>>> 704f2fe7
        RenderWorldAnnotations();

        this->SetupForScreenSpace();
        RenderScreenAnnotations();
        
        this->surface.Finish();
    }

    VTKM_CONT_EXPORT
    virtual void RenderScreenAnnotations()
    {
        if (scene.plots.size() > 0)
        {
            //colorbar.SetAxisColor(eavlColor::white);
            colorbar.SetRange(scene.plots[0].scalarBounds[0], scene.plots[0].scalarBounds[1], 5);
            colorbar.SetColorTable(scene.plots[0].colorTable);
            colorbar.Render(this->view, this->worldAnnotator, this->surface);
        }
    }

    VTKM_CONT_EXPORT
    virtual void RenderWorldAnnotations()
    {
        vtkm::Float64 *bnd = scene.GetSpatialBounds();
        vtkm::Float64 xmin = bnd[0], xmax = bnd[1];
        vtkm::Float64 ymin = bnd[2], ymax = bnd[3];
        vtkm::Float64 zmin = bnd[4], zmax = bnd[5];
        vtkm::Float64 dx = xmax-xmin, dy = ymax-ymin, dz = zmax-zmin;
        vtkm::Float64 size = vtkm::Sqrt(dx*dx + dy*dy + dz*dz);

        bbox.SetColor(Color(.5f,.5f,.5f));
        bbox.SetExtents(scene.GetSpatialBounds());
        bbox.Render(this->view, this->worldAnnotator);

        ///\todo: set x/y/ztest based on view
        bool xtest=true, ytest=false, ztest=false;

        vtkm::Float64 xrel = vtkm::Abs(dx) / size;
        vtkm::Float64 yrel = vtkm::Abs(dy) / size;
        vtkm::Float64 zrel = vtkm::Abs(dz) / size;

        xaxis.SetAxis(0);
        xaxis.SetColor(Color(1,1,1));
        xaxis.SetTickInvert(xtest,ytest,ztest);
        xaxis.SetWorldPosition(xmin,
                               ytest ? ymin : ymax,
                               ztest ? zmin : zmax,
                               xmax,
                               ytest ? ymin : ymax,
                               ztest ? zmin : zmax);
        xaxis.SetRange(xmin, xmax);
        xaxis.SetMajorTickSize(size / 40.f, 0);
        xaxis.SetMinorTickSize(size / 80.f, 0);
        xaxis.SetLabelFontScale(size / 30.);
        xaxis.SetMoreOrLessTickAdjustment(xrel < .3 ? -1 : 0);
        xaxis.Render(this->view, this->worldAnnotator);

        yaxis.SetAxis(0);
        yaxis.SetColor(Color(1,1,1));
        yaxis.SetTickInvert(xtest,ytest,ztest);
        yaxis.SetWorldPosition(xtest ? xmin : xmax,
                               ymin,
                               ztest ? zmin : zmax,
                               xtest ? xmin : xmax,
                               ymax,
                               ztest ? zmin : zmax);
        yaxis.SetRange(ymin, ymax);
        yaxis.SetMajorTickSize(size / 40.f, 0);
        yaxis.SetMinorTickSize(size / 80.f, 0);
        yaxis.SetLabelFontScale(size / 30.);
        yaxis.SetMoreOrLessTickAdjustment(yrel < .3 ? -1 : 0);
        yaxis.Render(this->view, this->worldAnnotator);

        zaxis.SetAxis(0);
        zaxis.SetColor(Color(1,1,1));
        zaxis.SetTickInvert(xtest,ytest,ztest);
        zaxis.SetWorldPosition(xtest ? xmin : xmax,
                               ytest ? ymin : ymax,
                               zmin,
                               xtest ? xmin : xmax,
                               ytest ? ymin : ymax,
                               zmax);
        zaxis.SetRange(zmin, zmax);
        zaxis.SetMajorTickSize(size / 40.f, 0);
        zaxis.SetMinorTickSize(size / 80.f, 0);
        zaxis.SetLabelFontScale(size / 30.);
        zaxis.SetMoreOrLessTickAdjustment(zrel < .3 ? -1 : 0);
        zaxis.Render(this->view, this->worldAnnotator);
    }
};

template<typename SceneRendererType,
         typename SurfaceType,
         typename WorldAnnotatorType>
class Window2D : public Window<SceneRendererType, SurfaceType,WorldAnnotatorType>
{
public:
    vtkm::rendering::Scene2D scene;
<<<<<<< HEAD
=======
    WorldAnnotatorType worldAnnotator;
    SceneRendererType sceneRenderer;
    SurfaceType surface;
    vtkm::rendering::View view;
    Color bgColor;
>>>>>>> 704f2fe7

    // 2D-specific annotations
    AxisAnnotation2D haxis, vaxis;
    ColorBarAnnotation colorbar;

    VTKM_CONT_EXPORT
    Window2D(const vtkm::rendering::Scene2D &s,
             const SceneRendererType &sr,
             const SurfaceType &surf,
             const vtkm::rendering::View &v,
             const vtkm::rendering::Color &bg=vtkm::rendering::Color(0,0,0,1)) :
        Window<SceneRendererType,SurfaceType,WorldAnnotatorType>(sr,surf,v,bg), scene(s)        
    {
    }
    
    VTKM_CONT_EXPORT
    virtual void Paint()
    {
<<<<<<< HEAD
        this->surface.Activate();
        this->surface.Clear();
        this->SetupForWorldSpace();
        
        scene.Render(this->sceneRenderer, this->surface, this->view);
        this->RenderWorldAnnotations();
=======
        surface.Activate();
        surface.Clear();
        SetupForWorldSpace();

        scene.Render(sceneRenderer, surface, view);
        RenderWorldAnnotations();
>>>>>>> 704f2fe7

        this->SetupForScreenSpace();
        this->RenderScreenAnnotations();

        this->surface.Finish();
    }

    VTKM_CONT_EXPORT
    void RenderScreenAnnotations()
    {
        vtkm::Float32 vl, vr, vt, vb;
        this->view.GetRealViewport(vl,vr,vb,vt);

        haxis.SetColor(Color(1,1,1));
        haxis.SetScreenPosition(vl,vb, vr,vb);
<<<<<<< HEAD
        haxis.SetRangeForAutoTicks(this->view.view2d.left, this->view.view2d.right);
=======
        haxis.SetRangeForAutoTicks(view.View2d.Left, view.View2d.Right);
>>>>>>> 704f2fe7
        haxis.SetMajorTickSize(0, .05, 1.0);
        haxis.SetMinorTickSize(0, .02, 1.0);
        //haxis.SetLabelAlignment(eavlTextAnnotation::HCenter,
        //                         eavlTextAnnotation::Top);
        haxis.Render(this->view, this->worldAnnotator, this->surface);

<<<<<<< HEAD
        vtkm::Float32 windowaspect = vtkm::Float32(this->view.width) / vtkm::Float32(this->view.height);

        vaxis.SetColor(Color(1,1,1));
        vaxis.SetScreenPosition(vl,vb, vl,vt);
        vaxis.SetRangeForAutoTicks(this->view.view2d.bottom, this->view.view2d.top);
=======
        vtkm::Float32 windowaspect = vtkm::Float32(view.Width) / vtkm::Float32(view.Height);

        vaxis.SetColor(Color(1,1,1));
        vaxis.SetScreenPosition(vl,vb, vl,vt);
        vaxis.SetRangeForAutoTicks(view.View2d.Bottom, view.View2d.Top);
>>>>>>> 704f2fe7
        vaxis.SetMajorTickSize(.05 / windowaspect, 0, 1.0);
        vaxis.SetMinorTickSize(.02 / windowaspect, 0, 1.0);
        //vaxis.SetLabelAlignment(eavlTextAnnotation::Right,
        //                         eavlTextAnnotation::VCenter);
        vaxis.Render(this->view, this->worldAnnotator, this->surface);

        if (scene.plots.size() > 0)
        {
            //colorbar.SetAxisColor(eavlColor::white);
            colorbar.SetRange(scene.plots[0].scalarBounds[0], scene.plots[0].scalarBounds[1], 5);
            colorbar.SetColorTable(scene.plots[0].colorTable);
            colorbar.Render(this->view, this->worldAnnotator, this->surface);
        }
    }
};

}} //namespace vtkm::rendering

#endif //vtk_m_rendering_Window_h<|MERGE_RESOLUTION|>--- conflicted
+++ resolved
@@ -58,24 +58,11 @@
     virtual void Initialize() {surface.Initialize();}
 
     VTKM_CONT_EXPORT
-<<<<<<< HEAD
     virtual void Paint() = 0;
     VTKM_CONT_EXPORT
     virtual void RenderScreenAnnotations() {}
     VTKM_CONT_EXPORT
     virtual void RenderWorldAnnotations() {}
-=======
-    void Paint()
-    {
-        surface.Activate();
-        surface.Clear();
-        SetupForWorldSpace();
-
-        scene.Render(sceneRenderer, surface, view);
-
-        surface.Finish();
-    }
->>>>>>> 704f2fe7
 
     VTKM_CONT_EXPORT
     void SaveAs(const std::string &fileName)
@@ -98,12 +85,7 @@
         surface.SetViewToScreenSpace(view,viewportClip);
     }
 };
-<<<<<<< HEAD
-    
-=======
-#endif
-
->>>>>>> 704f2fe7
+
 // Window2D Window3D
 template<typename SceneRendererType,
          typename SurfaceType,
@@ -112,15 +94,6 @@
 {
 public:
     vtkm::rendering::Scene3D scene;
-<<<<<<< HEAD
-=======
-    WorldAnnotatorType worldAnnotator;
-    SceneRendererType sceneRenderer;
-    Color bgColor;
-    SurfaceType surface;
-    vtkm::rendering::View view;
->>>>>>> 704f2fe7
-
     // 3D-specific annotations
     BoundingBoxAnnotation bbox;
     AxisAnnotation3D xaxis, yaxis, zaxis;
@@ -139,18 +112,10 @@
     VTKM_CONT_EXPORT
     virtual void Paint()
     {
-<<<<<<< HEAD
         this->surface.Activate();
         this->surface.Clear();
         this->SetupForWorldSpace();
         scene.Render(this->sceneRenderer, this->surface, this->view);
-=======
-        surface.Activate();
-        surface.Clear();
-        SetupForWorldSpace();
-
-        scene.Render(sceneRenderer, surface, view);
->>>>>>> 704f2fe7
         RenderWorldAnnotations();
 
         this->SetupForScreenSpace();
@@ -249,15 +214,6 @@
 {
 public:
     vtkm::rendering::Scene2D scene;
-<<<<<<< HEAD
-=======
-    WorldAnnotatorType worldAnnotator;
-    SceneRendererType sceneRenderer;
-    SurfaceType surface;
-    vtkm::rendering::View view;
-    Color bgColor;
->>>>>>> 704f2fe7
-
     // 2D-specific annotations
     AxisAnnotation2D haxis, vaxis;
     ColorBarAnnotation colorbar;
@@ -275,21 +231,12 @@
     VTKM_CONT_EXPORT
     virtual void Paint()
     {
-<<<<<<< HEAD
         this->surface.Activate();
         this->surface.Clear();
         this->SetupForWorldSpace();
         
         scene.Render(this->sceneRenderer, this->surface, this->view);
         this->RenderWorldAnnotations();
-=======
-        surface.Activate();
-        surface.Clear();
-        SetupForWorldSpace();
-
-        scene.Render(sceneRenderer, surface, view);
-        RenderWorldAnnotations();
->>>>>>> 704f2fe7
 
         this->SetupForScreenSpace();
         this->RenderScreenAnnotations();
@@ -305,30 +252,18 @@
 
         haxis.SetColor(Color(1,1,1));
         haxis.SetScreenPosition(vl,vb, vr,vb);
-<<<<<<< HEAD
-        haxis.SetRangeForAutoTicks(this->view.view2d.left, this->view.view2d.right);
-=======
-        haxis.SetRangeForAutoTicks(view.View2d.Left, view.View2d.Right);
->>>>>>> 704f2fe7
+        haxis.SetRangeForAutoTicks(this->view.View2d.Left, this->view.View2d.Right);
         haxis.SetMajorTickSize(0, .05, 1.0);
         haxis.SetMinorTickSize(0, .02, 1.0);
         //haxis.SetLabelAlignment(eavlTextAnnotation::HCenter,
         //                         eavlTextAnnotation::Top);
         haxis.Render(this->view, this->worldAnnotator, this->surface);
 
-<<<<<<< HEAD
-        vtkm::Float32 windowaspect = vtkm::Float32(this->view.width) / vtkm::Float32(this->view.height);
+        vtkm::Float32 windowaspect = vtkm::Float32(this->view.Width) / vtkm::Float32(this->view.Height);
 
         vaxis.SetColor(Color(1,1,1));
         vaxis.SetScreenPosition(vl,vb, vl,vt);
-        vaxis.SetRangeForAutoTicks(this->view.view2d.bottom, this->view.view2d.top);
-=======
-        vtkm::Float32 windowaspect = vtkm::Float32(view.Width) / vtkm::Float32(view.Height);
-
-        vaxis.SetColor(Color(1,1,1));
-        vaxis.SetScreenPosition(vl,vb, vl,vt);
-        vaxis.SetRangeForAutoTicks(view.View2d.Bottom, view.View2d.Top);
->>>>>>> 704f2fe7
+        vaxis.SetRangeForAutoTicks(this->view.View2d.Bottom, this->view.View2d.Top);
         vaxis.SetMajorTickSize(.05 / windowaspect, 0, 1.0);
         vaxis.SetMinorTickSize(.02 / windowaspect, 0, 1.0);
         //vaxis.SetLabelAlignment(eavlTextAnnotation::Right,
