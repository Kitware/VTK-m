//============================================================================
//  Copyright (c) Kitware, Inc.
//  All rights reserved.
//  See LICENSE.txt for details.
//  This software is distributed WITHOUT ANY WARRANTY; without even
//  the implied warranty of MERCHANTABILITY or FITNESS FOR A PARTICULAR
//  PURPOSE.  See the above copyright notice for more information.
//
//  Copyright 2014 Sandia Corporation.
//  Copyright 2014 UT-Battelle, LLC.
//  Copyright 2014 Los Alamos National Security.
//
//  Under the terms of Contract DE-AC04-94AL85000 with Sandia Corporation,
//  the U.S. Government retains certain rights in this software.
//
//  Under the terms of Contract DE-AC52-06NA25396 with Los Alamos National
//  Laboratory (LANL), the U.S. Government retains certain rights in
//  this software.
//============================================================================

#include <vtkm/worklet/DispatcherMapField.h>

namespace
{

template<typename DeviceAdapter>
class DeduceCellSet 
{
  mutable vtkm::worklet::Tetrahedralize Worklet;
<<<<<<< HEAD
  mutable vtkm::cont::CellSetSingleType<> OutCellSet;
=======
  vtkm::cont::CellSetSingleType<> &OutCellSet;
>>>>>>> 9dcfbf36

public:
  DeduceCellSet(vtkm::worklet::Tetrahedralize worklet,
                vtkm::cont::CellSetSingleType<>& outCellSet) :
    Worklet(worklet),
    OutCellSet(outCellSet)
  {}

  template<typename CellSetType>
  void operator()(const CellSetType& cellset ) const
  {
     this->OutCellSet = Worklet.Run(cellset, DeviceAdapter());
  }
};

}

namespace vtkm {
namespace filter {

//-----------------------------------------------------------------------------
inline VTKM_CONT
Tetrahedralize::Tetrahedralize():
  vtkm::filter::FilterDataSet<Tetrahedralize>(),
  Worklet()
{
}

//-----------------------------------------------------------------------------
template<typename DerivedPolicy,
         typename DeviceAdapter>
inline VTKM_CONT
vtkm::filter::ResultDataSet Tetrahedralize::DoExecute(
                                                 const vtkm::cont::DataSet& input,
                                                 const vtkm::filter::PolicyBase<DerivedPolicy>& policy,
                                                 const DeviceAdapter& device)
{
  const vtkm::cont::DynamicCellSet& cells =
                  input.GetCellSet(this->GetActiveCellSetIndex());

  vtkm::cont::CellSetSingleType<> outCellSet;
  DeduceCellSet<DeviceAdapter> tetrahedralize(this->Worklet, outCellSet);

  vtkm::cont::CastAndCall(vtkm::filter::ApplyPolicy(cells, policy),
                          tetrahedralize);

  // create the output dataset
  vtkm::cont::DataSet output;
  output.AddCellSet(outCellSet);
  output.AddCoordinateSystem(input.GetCoordinateSystem(this->GetActiveCoordinateSystemIndex()) );

  return vtkm::filter::ResultDataSet(output);
}

//-----------------------------------------------------------------------------
template<typename T,
         typename StorageType,
         typename DerivedPolicy,
         typename DeviceAdapter>
inline VTKM_CONT
bool Tetrahedralize::DoMapField(
                           vtkm::filter::ResultDataSet& result,
                           const vtkm::cont::ArrayHandle<T, StorageType>& input,
                           const vtkm::filter::FieldMetadata& fieldMeta,
                           const vtkm::filter::PolicyBase<DerivedPolicy>&,
                           const DeviceAdapter& device)
{
  // point data is copied as is because it was not collapsed
  if(fieldMeta.IsPointField())
  {
    result.GetDataSet().AddField(fieldMeta.AsField(input));
    return true;
  }
  
  // cell data must be scattered to the cells created per input cell
  if(fieldMeta.IsCellField())
  {
    vtkm::cont::ArrayHandle<T, StorageType> output =
        this->Worklet.ProcessField(input, device);

    result.GetDataSet().AddField(fieldMeta.AsField(output));
    return true;
  }

  return false;
}

}
}<|MERGE_RESOLUTION|>--- conflicted
+++ resolved
@@ -27,11 +27,7 @@
 class DeduceCellSet 
 {
   mutable vtkm::worklet::Tetrahedralize Worklet;
-<<<<<<< HEAD
-  mutable vtkm::cont::CellSetSingleType<> OutCellSet;
-=======
   vtkm::cont::CellSetSingleType<> &OutCellSet;
->>>>>>> 9dcfbf36
 
 public:
   DeduceCellSet(vtkm::worklet::Tetrahedralize worklet,
