--- conflicted
+++ resolved
@@ -21,12 +21,9 @@
 include_directories(${Boost_INCLUDE_DIRS})
 
 set(headers
-<<<<<<< HEAD
+  Extent.h
   ListTag.h
   TypeListTag.h
-=======
-  Extent.h
->>>>>>> 261157ed
   Types.h
   TypeTraits.h
   VectorTraits.h
