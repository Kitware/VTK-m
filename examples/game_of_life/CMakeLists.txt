##=============================================================================
##
##  Copyright (c) Kitware, Inc.
##  All rights reserved.
##  See LICENSE.txt for details.
##
##  This software is distributed WITHOUT ANY WARRANTY; without even
##  the implied warranty of MERCHANTABILITY or FITNESS FOR A PARTICULAR
##  PURPOSE.  See the above copyright notice for more information.
##
##  Copyright 2015 National Technology & Engineering Solutions of Sandia, LLC (NTESS).
##  Copyright 2015 UT-Battelle, LLC.
##  Copyright 2015 Los Alamos National Security.
##
##  Under the terms of Contract DE-NA0003525 with NTESS,
##  the U.S. Government retains certain rights in this software.
##  Under the terms of Contract DE-AC52-06NA25396 with Los Alamos National
##  Laboratory (LANL), the U.S. Government retains certain rights in
##  this software.
##
##=============================================================================
cmake_minimum_required(VERSION 3.3 FATAL_ERROR)
project(GameOfLife CXX)

#Find the VTK-m package
find_package(VTKm REQUIRED QUIET)
vtkm_find_gl(OPTIONAL GL GLUT GLEW)

<<<<<<< HEAD
if(TARGET OpenGL::GL AND
   TARGET GLUT::GLUT AND
   TARGET GLEW::GLEW)
=======
if(VTKm_CUDA_FOUND)

  set(old_nvcc_flags ${CUDA_NVCC_FLAGS})
  set(old_cxx_flags ${CMAKE_CXX_FLAGS})
  vtkm_setup_nvcc_flags( old_nvcc_flags old_cxx_flags)
  vtkm_disable_troublesome_thrust_warnings()

  cuda_add_executable(GameOfLife GameOfLife.cu LoadShaders.h)

  set(CUDA_NVCC_FLAGS ${old_nvcc_flags})
  set(CMAKE_CXX_FLAGS ${old_cxx_flags})
else()
  add_executable(GameOfLife GameOfLife.cxx LoadShaders.h)
endif()
>>>>>>> 6ce72297

  if(TARGET vtkm::cuda)
    add_executable(GameOfLife GameOfLife.cu LoadShaders.h)
  else()
    add_executable(GameOfLife GameOfLife.cxx LoadShaders.h)
  endif()

  target_link_libraries(GameOfLife PRIVATE vtkm_cont OpenGL::GL GLEW::GLEW GLUT::GLUT)
endif()<|MERGE_RESOLUTION|>--- conflicted
+++ resolved
@@ -26,27 +26,9 @@
 find_package(VTKm REQUIRED QUIET)
 vtkm_find_gl(OPTIONAL GL GLUT GLEW)
 
-<<<<<<< HEAD
 if(TARGET OpenGL::GL AND
    TARGET GLUT::GLUT AND
    TARGET GLEW::GLEW)
-=======
-if(VTKm_CUDA_FOUND)
-
-  set(old_nvcc_flags ${CUDA_NVCC_FLAGS})
-  set(old_cxx_flags ${CMAKE_CXX_FLAGS})
-  vtkm_setup_nvcc_flags( old_nvcc_flags old_cxx_flags)
-  vtkm_disable_troublesome_thrust_warnings()
-
-  cuda_add_executable(GameOfLife GameOfLife.cu LoadShaders.h)
-
-  set(CUDA_NVCC_FLAGS ${old_nvcc_flags})
-  set(CMAKE_CXX_FLAGS ${old_cxx_flags})
-else()
-  add_executable(GameOfLife GameOfLife.cxx LoadShaders.h)
-endif()
->>>>>>> 6ce72297
-
   if(TARGET vtkm::cuda)
     add_executable(GameOfLife GameOfLife.cu LoadShaders.h)
   else()
