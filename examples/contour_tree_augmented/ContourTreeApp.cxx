--- conflicted
+++ resolved
@@ -232,20 +232,9 @@
   int numThreads = tbb::task_scheduler_init::default_num_threads();
   if (parser.hasOption("--numThreads"))
   {
-<<<<<<< HEAD
     bool deviceIsTBB = (device.GetName() == "TBB");
     // Set the number of threads to be used for TBB
     if (deviceIsTBB)
-=======
-    // Print warning about mismatch between the --numThreads and -d/--device opton
-    VTKM_LOG_IF_S(vtkm::cont::LogLevel::Warn,
-                  device != vtkm::cont::DeviceAdapterTagTBB{},
-                  "WARNING: Mismatch between --numThreads and -d/--device option."
-                  "numThreads option requires the use of TBB as device. "
-                  "Ignoring the numThread option.");
-    // Set the number of threads to be used for TBB
-    if (device == vtkm::cont::DeviceAdapterTagTBB{})
->>>>>>> cdc1b7c2
     {
       numThreads = std::stoi(parser.getOption("--numThreads"));
       tbb::task_scheduler_init schedulerInit(numThreads);
