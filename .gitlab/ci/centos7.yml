--- conflicted
+++ resolved
@@ -6,12 +6,7 @@
     - build
     - vtkm
     - docker
-<<<<<<< HEAD
-    - linux
-=======
     - linux-x86_64
-    - cuda-rt
->>>>>>> 054661f6
     - large-memory
   extends:
     - .centos7
