FROM ubuntu:18.04
LABEL maintainer "Robert Maynard<robert.maynard@kitware.com>"

# Base dependencies for building VTK-m projects
RUN apt-get update && apt-get install -y --no-install-recommends \
      cmake \
      curl \
      g++ \
      g++-6 \
      git \
      git-lfs \
      libmpich-dev \
      libomp-dev \
      libtbb-dev \
      libhdf5-dev \
      mpich \
      ninja-build \
      software-properties-common

# extra dependencies for charm machine
<<<<<<< HEAD
#RUN add-apt-repository ppa:jonathonf/gcc-9.2
=======
>>>>>>> bbba2a19
RUN add-apt-repository ppa:jonathonf/gcc
RUN apt-get update && apt-get install -y --no-install-recommends \
      clang-8 \
      g++-9 \
      && \
    rm -rf /var/lib/apt/lists/*

# Need to run git-lfs install manually on ubuntu based images when using the
# system packaged version
RUN git-lfs install

# Provide a consistent CMake path across all images
# Allow tests that require CMake to work correctly
RUN mkdir /opt/cmake && \
    curl -L https://github.com/Kitware/CMake/releases/download/v3.16.7/cmake-3.16.7-Linux-x86_64.sh > cmake-3.16.7-Linux-x86_64.sh && \
    sh cmake-3.16.7-Linux-x86_64.sh --prefix=/opt/cmake/ --exclude-subdir --skip-license && \
    rm cmake-3.16.7-Linux-x86_64.sh

# Provide CMake 3.17 so we can re-run tests easily
# This will be used when we run just the tests
RUN mkdir /opt/cmake-latest/ && \
    curl -L https://github.com/Kitware/CMake/releases/download/v3.17.3/cmake-3.17.3-Linux-x86_64.sh > cmake-3.17.3-Linux-x86_64.sh && \
    sh cmake-3.17.3-Linux-x86_64.sh --prefix=/opt/cmake-latest/ --exclude-subdir --skip-license && \
    rm cmake-3.17.3-Linux-x86_64.sh && \
    ln -s /opt/cmake-latest/bin/ctest /opt/cmake-latest/bin/ctest-latest

ENV PATH "/opt/cmake/bin:/opt/cmake-latest/bin:${PATH}"<|MERGE_RESOLUTION|>--- conflicted
+++ resolved
@@ -18,10 +18,6 @@
       software-properties-common
 
 # extra dependencies for charm machine
-<<<<<<< HEAD
-#RUN add-apt-repository ppa:jonathonf/gcc-9.2
-=======
->>>>>>> bbba2a19
 RUN add-apt-repository ppa:jonathonf/gcc
 RUN apt-get update && apt-get install -y --no-install-recommends \
       clang-8 \
